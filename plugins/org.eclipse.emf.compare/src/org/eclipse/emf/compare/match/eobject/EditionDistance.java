--- conflicted
+++ resolved
@@ -1,550 +1,486 @@
-/*******************************************************************************
- * Copyright (c) 2012 Obeo.
- * All rights reserved. This program and the accompanying materials
- * are made available under the terms of the Eclipse Public License v1.0
- * which accompanies this distribution, and is available at
- * http://www.eclipse.org/legal/epl-v10.html
- * 
- * Contributors:
- *     Obeo - initial API and implementation
- *******************************************************************************/
-package org.eclipse.emf.compare.match.eobject;
-
-import com.google.common.base.Predicate;
-import com.google.common.cache.Cache;
-import com.google.common.cache.CacheBuilder;
-import com.google.common.collect.Iterables;
-import com.google.common.collect.Iterators;
-import com.google.common.collect.Maps;
-import com.google.common.collect.Sets;
-
-import java.util.Iterator;
-import java.util.Map;
-import java.util.Set;
-
-<<<<<<< HEAD
-import org.eclipse.emf.common.util.BasicMonitor;
-import org.eclipse.emf.common.util.URI;
-=======
->>>>>>> 3f39aceb
-import org.eclipse.emf.compare.CompareFactory;
-import org.eclipse.emf.compare.Comparison;
-import org.eclipse.emf.compare.DifferenceKind;
-import org.eclipse.emf.compare.DifferenceSource;
-import org.eclipse.emf.compare.Match;
-import org.eclipse.emf.compare.diff.DefaultDiffEngine;
-import org.eclipse.emf.compare.diff.FeatureFilter;
-import org.eclipse.emf.compare.diff.IDiffProcessor;
-import org.eclipse.emf.compare.match.DefaultMatchEngine;
-import org.eclipse.emf.compare.match.eobject.ProximityEObjectMatcher.DistanceFunction;
-import org.eclipse.emf.compare.utils.DiffUtil;
-import org.eclipse.emf.compare.utils.EqualityHelper;
-import org.eclipse.emf.compare.utils.IEqualityHelper;
-import org.eclipse.emf.compare.utils.ReferenceUtil;
-import org.eclipse.emf.ecore.EAttribute;
-import org.eclipse.emf.ecore.EObject;
-import org.eclipse.emf.ecore.EReference;
-import org.eclipse.emf.ecore.EStructuralFeature;
-
-/**
- * This distance function implementation will actually compare the given EObject.
- * 
- * @author <a href="mailto:cedric.brun@obeo.fr">Cedric Brun</a>
- */
-public class EditionDistance implements DistanceFunction {
-
-	/**
-	 * Weight coefficient of a change on a reference.
-	 */
-	private int referenceChangeCoef = 10;
-
-	/**
-	 * Weight coefficient of a change on an attribute.
-	 */
-	private int attributeChangeCoef = 10 + 10;
-
-	/**
-	 * Weight coefficient of a change of location (uri).
-	 */
-	private int locationChangeCoef = 4;
-
-	/**
-	 * Weight coefficient of a change of order within a reference.
-	 */
-	private int orderChangeCoef = 5;
-
-	/**
-	 * The list of specific weight to apply on specific Features.
-	 */
-	private Map<EStructuralFeature, Integer> weights;
-
-	/**
-	 * The list of features to ignore during the distance computation.
-	 */
-	private Set<EStructuralFeature> toBeIgnored;
-
-	/**
-<<<<<<< HEAD
-	 * Cache of EObject's URI (EcoreUtil.getURI() is costly).
-=======
-	 * The instance used to compare location of EObjects.
-	 */
-	private URIDistance uriDistance = new URIDistance();
-
-	/**
-	 * The equality helper used to retrieve the URIs through its cache and to instanciate a specific diff
-	 * engine.
->>>>>>> 3f39aceb
-	 */
-	private Cache<EObject, URI> cache;
-
-	/**
-	 * Instanciate a new Edition Distance using the given equality helper.
-<<<<<<< HEAD
-	 * 
-	 * @param equalityHelper
-	 *            this will be ignored
-	 * @see #EditionDistance(Cache)
-	 */
-	@Deprecated
-	public EditionDistance(IEqualityHelper equalityHelper) {
-		this(EqualityHelper.createDefaultCache(CacheBuilder.newBuilder().maximumSize(
-				DefaultMatchEngine.DEFAULT_EOBJECT_URI_CACHE_MAX_SIZE)));
-	}
-
-	/**
-	 * Instantiate a new Edition Distance function using the given cache to cache EObject's URI. The caller
-	 * should handle the lifecycle of the given cache. No manual eviction or clearance is handled by this
-	 * object.
-	 * 
-	 * @param cache
-	 *            the cache to be used.
-	 */
-	public EditionDistance(Cache<EObject, URI> cache) {
-		this.cache = cache;
-		this.weights = Maps.newHashMap();
-=======
-	 */
-	public EditionDistance() {
-		weights = Maps.newHashMap();
-		this.helper = new EqualityHelper() {
-
-			@Override
-			protected boolean matchingEObjects(Comparison comparison, EObject object1, EObject object2) {
-				final Match match = comparison.getMatch(object1);
-
-				final boolean equal;
-				// Match could be null if the value is out of the scope
-				if (match != null) {
-					equal = match.getLeft() == object2 || match.getRight() == object2
-							|| match.getOrigin() == object2;
-				} else {
-					/*
-					 * use a temporary variable as buffer for the "equal" boolean. We know that the following
-					 * try/catch block can, and will, only initialize it once ... but the compiler does not.
-					 */
-					equal = uriDistance.proximity(object1, object2) == 0;
-				}
-
-				return equal;
-			}
-
-		};
->>>>>>> 3f39aceb
-		this.toBeIgnored = Sets.newLinkedHashSet();
-	}
-
-	/**
-	 * {@inheritDoc}
-	 */
-	public int distance(EObject a, EObject b) {
-		int maxDist = Math.max(getMaxDistance(a), getMaxDistance(b));
-		int measuredDist = new CountingDiffEngine(maxDist).measureDifferences(a, b);
-		if (measuredDist >= maxDist) {
-			return Integer.MAX_VALUE;
-		}
-		return measuredDist;
-	}
-
-	/**
-	 * {@inheritDoc}
-	 */
-	public boolean areIdentic(EObject a, EObject b) {
-		return new CountingDiffEngine(0).measureDifferences(a, b) == 0;
-	}
-
-	/**
-	 * Create a new builder to instantiate and configure an EditionDistance.
-	 * 
-<<<<<<< HEAD
-	 * @param helper
-	 *            the equality helper (required to instantiate an EditionDistance).
-	 * @return a configuration builder.
-	 */
-	@Deprecated
-	public static Builder builder(EqualityHelper helper) {
-		return new Builder(helper);
-=======
-	 * @return a configuration builder.
-	 */
-	public static Builder builder() {
-		return new Builder();
->>>>>>> 3f39aceb
-	}
-
-	/**
-	 * Creates a new builder to instantiate and configure an EditionDistance.
-	 * 
-	 * @param cache
-	 *            the cache to be used by this instance.
-	 * @return a configuration builder.
-	 */
-	public static Builder builder(Cache<EObject, URI> cache) {
-		return new Builder(cache);
-	}
-
-	/**
-	 * Builder class to configure an EditionDistance instance.
-	 */
-	public static class Builder {
-		/**
-		 * The EditionDistance built by the builder.
-		 */
-		private EditionDistance toBeBuilt;
-
-		/**
-		 * Create the builder.
-<<<<<<< HEAD
-		 * 
-		 * @param toBe
-		 *            the equality helper (required to instantiate an EditionDistance).
-		 */
-		@Deprecated
-		protected Builder(EqualityHelper toBe) {
-			this(toBe.getCache());
-		}
-
-		/**
-		 * Create the builder.
-		 * 
-		 * @param cache
-		 *            the cache.
-		 */
-		protected Builder(Cache<EObject, URI> cache) {
-			this.toBeBuilt = new EditionDistance(cache);
-=======
-		 */
-		public Builder() {
-			this.toBeBuilt = new EditionDistance();
->>>>>>> 3f39aceb
-		}
-
-		/**
-		 * Specify a weight for a given feature.
-		 * 
-		 * @param feat
-		 *            the feature to customize.
-		 * @param weight
-		 *            the weight, it will be multiplied by the type of change coefficient.
-		 * @return the current builder instance.
-		 */
-		public Builder weight(EStructuralFeature feat, Integer weight) {
-			this.toBeBuilt.weights.put(feat, weight);
-			return this;
-		}
-
-		/**
-		 * Specify a feature to ignore during the measure.
-		 * 
-		 * @param featToIgnore
-		 *            the feature to ignore.
-		 * @return the current builder instance.
-		 */
-		public Builder ignore(EStructuralFeature featToIgnore) {
-			this.toBeBuilt.toBeIgnored.add(featToIgnore);
-			return this;
-		}
-
-		/**
-		 * Specify the weight of any change of uri between two instances.
-		 * 
-		 * @param weight
-		 *            the new weight.
-		 * @return the current builder instance.
-		 */
-		public Builder uri(int weight) {
-			this.toBeBuilt.locationChangeCoef = weight;
-			return this;
-		}
-
-		/**
-		 * Specify the weight of any change of reference order between two instances.
-		 * 
-		 * @param weight
-		 *            the new weight.
-		 * @return the current builder instance.
-		 */
-
-		public Builder order(int weight) {
-			this.toBeBuilt.orderChangeCoef = weight;
-			return this;
-		}
-
-		/**
-		 * Specify the weight of any change of attribute value between two instances.
-		 * 
-		 * @param weight
-		 *            the new weight.
-		 * @return the current builder instance.
-		 */
-
-		public Builder attribute(int weight) {
-			this.toBeBuilt.attributeChangeCoef = weight;
-			return this;
-		}
-
-		/**
-		 * Specify the weight of any change of reference between two instances.
-		 * 
-		 * @param weight
-		 *            the new weight.
-		 * @return the current builder instance.
-		 */
-
-		public Builder reference(int weight) {
-			this.toBeBuilt.referenceChangeCoef = weight;
-			return this;
-		}
-
-		/**
-		 * return the configured instance.
-		 * 
-		 * @return the configured instance.
-		 */
-		public EditionDistance build() {
-			return toBeBuilt;
-		}
-	}
-
-	/**
-	 * This class is an implementation of a {@link IDiffProcessor} which counts the number of differences to
-	 * given an overall distance between two objects.
-	 */
-	class CountingDiffProcessor implements IDiffProcessor {
-		/**
-		 * The current distance.
-		 */
-		private int distance;
-
-		/**
-		 * {@inheritDoc}
-		 */
-		public void referenceChange(Match match, EReference reference, EObject value, DifferenceKind kind,
-				DifferenceSource source) {
-			distance += getWeight(reference) * referenceChangeCoef;
-		}
-
-		/**
-		 * {@inheritDoc}
-		 */
-		public void attributeChange(Match match, EAttribute attribute, Object value, DifferenceKind kind,
-				DifferenceSource source) {
-			Object aValue = ReferenceUtil.safeEGet(match.getLeft(), attribute);
-			Object bValue = ReferenceUtil.safeEGet(match.getRight(), attribute);
-			switch (kind) {
-				case MOVE:
-					distance += getWeight(attribute) * orderChangeCoef;
-					break;
-				case ADD:
-				case DELETE:
-				case CHANGE:
-					if (aValue instanceof String && bValue instanceof String) {
-						distance += getWeight(attribute)
-								* (1 - DiffUtil.diceCoefficient((String)aValue, (String)bValue))
-								* attributeChangeCoef;
-					} else {
-						distance += getWeight(attribute) * attributeChangeCoef;
-					}
-					break;
-				default:
-					break;
-			}
-		}
-
-		/**
-		 * {@inheritDoc}
-		 * 
-		 * @see org.eclipse.emf.compare.diff.IDiffProcessor#resourceAttachmentChange(org.eclipse.emf.compare.Match,
-		 *      java.lang.String, org.eclipse.emf.compare.DifferenceKind,
-		 *      org.eclipse.emf.compare.DifferenceSource)
-		 */
-		public void resourceAttachmentChange(Match match, String uri, DifferenceKind kind,
-				DifferenceSource source) {
-			// Not important for the distance computation
-		}
-
-		/**
-		 * return the computed distance.
-		 * 
-		 * @return the computed distance.
-		 */
-		public int getComputedDistance() {
-			return distance;
-		}
-
-	}
-
-	/**
-	 * Return the weight for the given feature.
-	 * 
-	 * @param attribute
-	 *            any {@link EStructuralFeature}.
-	 * @return the weight for the given feature.
-	 */
-	private int getWeight(EStructuralFeature attribute) {
-		Integer found = weights.get(attribute);
-		if (found == null) {
-			if ("name".equals(attribute.getName())) { //$NON-NLS-1$
-				found = Integer.valueOf(3);
-			} else {
-				found = Integer.valueOf(1);
-			}
-		}
-		return found.intValue();
-	}
-
-	/**
-	 * An implementation of a diff engine which count and measure the detected changes.
-	 */
-	class CountingDiffEngine extends DefaultDiffEngine {
-		/**
-		 * The maximum distance until which we just have to stop.
-		 */
-		private int maxDistance;
-
-		/**
-		 * Create the diff engine.
-		 * 
-		 * @param maxDistance
-		 *            the maximum distance we might reach.
-		 */
-		public CountingDiffEngine(int maxDistance) {
-			super(new CountingDiffProcessor());
-			this.maxDistance = maxDistance;
-
-		}
-
-		@Override
-		protected void computeDifferences(Match match, EAttribute attribute, boolean checkOrdering) {
-			if (getCounter().getComputedDistance() <= maxDistance) {
-				super.computeDifferences(match, attribute, checkOrdering);
-			}
-		}
-
-		@Override
-		protected void computeDifferences(Match match, EReference reference, boolean checkOrdering) {
-			if (getCounter().getComputedDistance() <= maxDistance) {
-				super.computeDifferences(match, reference, checkOrdering);
-			}
-		}
-
-		/**
-		 * Measure the difference between two objects and return a distance value.
-		 * 
-		 * @param a
-		 *            first object.
-		 * @param b
-		 *            second object.
-		 * @return the distance between them computed using the number of changes required to change a to b.
-		 */
-		public int measureDifferences(EObject a, EObject b) {
-			Comparison fakeComparison = CompareFactory.eINSTANCE.createComparison();
-			Match fakeMatch = CompareFactory.eINSTANCE.createMatch();
-			fakeMatch.setLeft(a);
-			fakeMatch.setRight(b);
-<<<<<<< HEAD
-
-			fakeComparison.getMatches().add(fakeMatch);
-
-			URI aLocation = cache.getUnchecked(a);
-			URI bLocation = cache.getUnchecked(b);
-=======
->>>>>>> 3f39aceb
-			int changes = 0;
-			int dist = uriDistance.proximity(a, b);
-			changes += dist * locationChangeCoef;
-			if (changes <= maxDistance) {
-				checkForDifferences(fakeMatch, new BasicMonitor());
-				changes += getCounter().getComputedDistance();
-			}
-			// System.err.println(changes + ":max=>" + maxDistance + ":" + a + ":" + b);
-			return changes;
-
-		}
-
-		protected CountingDiffProcessor getCounter() {
-			return (CountingDiffProcessor)getDiffProcessor();
-		}
-
-		@Override
-		protected FeatureFilter createFeatureFilter() {
-			return new FeatureFilter() {
-
-				@Override
-				public Iterator<EReference> getReferencesToCheck(Match match) {
-					return Iterators.filter(super.getReferencesToCheck(match), new Predicate<EReference>() {
-
-						public boolean apply(EReference input) {
-							return !toBeIgnored.contains(input) && !input.isContainment();
-						}
-					});
-				}
-
-				@Override
-				public Iterator<EAttribute> getAttributesToCheck(Match match) {
-					return Iterators.filter(super.getAttributesToCheck(match), new Predicate<EAttribute>() {
-
-						public boolean apply(EAttribute input) {
-							return !toBeIgnored.contains(input);
-						}
-					});
-				}
-
-			};
-		}
-
-	}
-
-	/**
-	 * {@inheritDoc}
-	 */
-	public int getMaxDistance(EObject eObj) {
-
-		Predicate<EStructuralFeature> featureFilter = new Predicate<EStructuralFeature>() {
-
-			public boolean apply(EStructuralFeature feat) {
-				return !feat.isDerived() && !feat.isTransient() && !toBeIgnored.contains(feat);
-			}
-		};
-		// When can you safely says these are not the same EObjects *at all* ?
-		// lets consider every feature which is set, and add this in the max distance.
-		// and then tweak the max value adding half a location change
-		// thats very empirical... and might be wrong in the end, but it gives pretty good results with
-		// Ecore so I'll try to gather as much as test data I can and add the corresponding test to be able to
-		// assess the quality of further changes.
-		int max = 0;
-		for (EReference feat : Iterables.filter(eObj.eClass().getEAllReferences(), featureFilter)) {
-			if (!feat.isContainer() && !feat.isContainment() && eObj.eIsSet(feat)) {
-				max += getWeight(feat) * referenceChangeCoef;
-			}
-		}
-		for (EAttribute feat : Iterables.filter(eObj.eClass().getEAllAttributes(), featureFilter)) {
-			if (eObj.eIsSet(feat)) {
-				max += getWeight(feat) * attributeChangeCoef;
-			}
-		}
-		max = max + locationChangeCoef * 5;
-		return max / 2;
-	}
-
-}
+/*******************************************************************************
+ * Copyright (c) 2012 Obeo.
+ * All rights reserved. This program and the accompanying materials
+ * are made available under the terms of the Eclipse Public License v1.0
+ * which accompanies this distribution, and is available at
+ * http://www.eclipse.org/legal/epl-v10.html
+ * 
+ * Contributors:
+ *     Obeo - initial API and implementation
+ *******************************************************************************/
+package org.eclipse.emf.compare.match.eobject;
+
+import com.google.common.base.Predicate;
+import com.google.common.collect.Iterables;
+import com.google.common.collect.Iterators;
+import com.google.common.collect.Maps;
+import com.google.common.collect.Sets;
+
+import java.util.Iterator;
+import java.util.Map;
+import java.util.Set;
+
+import org.eclipse.emf.common.util.BasicMonitor;
+import org.eclipse.emf.compare.CompareFactory;
+import org.eclipse.emf.compare.Comparison;
+import org.eclipse.emf.compare.DifferenceKind;
+import org.eclipse.emf.compare.DifferenceSource;
+import org.eclipse.emf.compare.Match;
+import org.eclipse.emf.compare.diff.DefaultDiffEngine;
+import org.eclipse.emf.compare.diff.FeatureFilter;
+import org.eclipse.emf.compare.diff.IDiffProcessor;
+import org.eclipse.emf.compare.match.DefaultComparisonFactory;
+import org.eclipse.emf.compare.match.IComparisonFactory;
+import org.eclipse.emf.compare.match.IEqualityHelperFactory;
+import org.eclipse.emf.compare.match.eobject.ProximityEObjectMatcher.DistanceFunction;
+import org.eclipse.emf.compare.utils.DiffUtil;
+import org.eclipse.emf.compare.utils.EqualityHelper;
+import org.eclipse.emf.compare.utils.IEqualityHelper;
+import org.eclipse.emf.compare.utils.ReferenceUtil;
+import org.eclipse.emf.ecore.EAttribute;
+import org.eclipse.emf.ecore.EObject;
+import org.eclipse.emf.ecore.EReference;
+import org.eclipse.emf.ecore.EStructuralFeature;
+import org.eclipse.emf.ecore.util.InternalEList;
+
+/**
+ * This distance function implementation will actually compare the given EObject.
+ * 
+ * @author <a href="mailto:cedric.brun@obeo.fr">Cedric Brun</a>
+ */
+public class EditionDistance implements DistanceFunction {
+
+	/**
+	 * Weight coefficient of a change on a reference.
+	 */
+	private int referenceChangeCoef = 10;
+
+	/**
+	 * Weight coefficient of a change on an attribute.
+	 */
+	private int attributeChangeCoef = 10 + 10;
+
+	/**
+	 * Weight coefficient of a change of location (uri).
+	 */
+	private int locationChangeCoef = 4;
+
+	/**
+	 * Weight coefficient of a change of order within a reference.
+	 */
+	private int orderChangeCoef = 5;
+
+	/**
+	 * The list of specific weight to apply on specific Features.
+	 */
+	private Map<EStructuralFeature, Integer> weights;
+
+	/**
+	 * The list of features to ignore during the distance computation.
+	 */
+	private Set<EStructuralFeature> toBeIgnored;
+
+	/**
+	 * The instance used to compare location of EObjects.
+	 */
+	private URIDistance uriDistance = new URIDistance();
+
+	/**
+	 * The equality helper used to retrieve the URIs through its cache and to instanciate a specific diff
+	 * engine.
+	 */
+	private EqualityHelper helper;
+
+	/**
+	 * Instanciate a new Edition Distance.
+	 */
+	public EditionDistance() {
+		weights = Maps.newHashMap();
+		this.helper = new EqualityHelper() {
+
+			@Override
+			protected boolean matchingEObjects(EObject object1, EObject object2) {
+				final Match match = getTarget().getMatch(object1);
+
+				final boolean equal;
+				// Match could be null if the value is out of the scope
+				if (match != null) {
+					equal = match.getLeft() == object2 || match.getRight() == object2
+							|| match.getOrigin() == object2;
+				} else {
+					/*
+					 * use a temporary variable as buffer for the "equal" boolean. We know that the following
+					 * try/catch block can, and will, only initialize it once ... but the compiler does not.
+					 */
+					equal = uriDistance.proximity(object1, object2) == 0;
+				}
+
+				return equal;
+			}
+
+		};
+		this.toBeIgnored = Sets.newLinkedHashSet();
+	}
+
+	/**
+	 * {@inheritDoc}
+	 */
+	public int distance(EObject a, EObject b) {
+		int maxDist = Math.max(getMaxDistance(a), getMaxDistance(b));
+		int measuredDist = new CountingDiffEngine(maxDist).measureDifferences(a, b);
+		if (measuredDist >= maxDist) {
+			return Integer.MAX_VALUE;
+		}
+		return measuredDist;
+	}
+
+	/**
+	 * {@inheritDoc}
+	 */
+	public boolean areIdentic(EObject a, EObject b) {
+		return new CountingDiffEngine(0).measureDifferences(a, b) == 0;
+	}
+
+	/**
+	 * Create a new builder to instantiate and configure an EditionDistance.
+	 * 
+	 * @return a configuration builder.
+	 */
+	public static Builder builder() {
+		return new Builder();
+	}
+
+	/**
+	 * Builder class to configure an EditionDistance instance.
+	 */
+	public static class Builder {
+		/**
+		 * The EditionDistance built by the builder.
+		 */
+		private EditionDistance toBeBuilt;
+
+		/**
+		 * Create the builder.
+		 */
+		protected Builder() {
+			this.toBeBuilt = new EditionDistance();
+		}
+
+		/**
+		 * Specify a weight for a given feature.
+		 * 
+		 * @param feat
+		 *            the feature to customize.
+		 * @param weight
+		 *            the weight, it will be multiplied by the type of change coefficient.
+		 * @return the current builder instance.
+		 */
+		public Builder weight(EStructuralFeature feat, Integer weight) {
+			this.toBeBuilt.weights.put(feat, weight);
+			return this;
+		}
+
+		/**
+		 * Specify a feature to ignore during the measure.
+		 * 
+		 * @param featToIgnore
+		 *            the feature to ignore.
+		 * @return the current builder instance.
+		 */
+		public Builder ignore(EStructuralFeature featToIgnore) {
+			this.toBeBuilt.toBeIgnored.add(featToIgnore);
+			return this;
+		}
+
+		/**
+		 * Specify the weight of any change of uri between two instances.
+		 * 
+		 * @param weight
+		 *            the new weight.
+		 * @return the current builder instance.
+		 */
+		public Builder uri(int weight) {
+			this.toBeBuilt.locationChangeCoef = weight;
+			return this;
+		}
+
+		/**
+		 * Specify the weight of any change of reference order between two instances.
+		 * 
+		 * @param weight
+		 *            the new weight.
+		 * @return the current builder instance.
+		 */
+
+		public Builder order(int weight) {
+			this.toBeBuilt.orderChangeCoef = weight;
+			return this;
+		}
+
+		/**
+		 * Specify the weight of any change of attribute value between two instances.
+		 * 
+		 * @param weight
+		 *            the new weight.
+		 * @return the current builder instance.
+		 */
+
+		public Builder attribute(int weight) {
+			this.toBeBuilt.attributeChangeCoef = weight;
+			return this;
+		}
+
+		/**
+		 * Specify the weight of any change of reference between two instances.
+		 * 
+		 * @param weight
+		 *            the new weight.
+		 * @return the current builder instance.
+		 */
+
+		public Builder reference(int weight) {
+			this.toBeBuilt.referenceChangeCoef = weight;
+			return this;
+		}
+
+		/**
+		 * return the configured instance.
+		 * 
+		 * @return the configured instance.
+		 */
+		public EditionDistance build() {
+			return toBeBuilt;
+		}
+	}
+
+	/**
+	 * This class is an implementation of a {@link IDiffProcessor} which counts the number of differences to
+	 * given an overall distance between two objects.
+	 */
+	class CountingDiffProcessor implements IDiffProcessor {
+		/**
+		 * The current distance.
+		 */
+		private int distance;
+
+		/**
+		 * {@inheritDoc}
+		 */
+		public void referenceChange(Match match, EReference reference, EObject value, DifferenceKind kind,
+				DifferenceSource source) {
+			distance += getWeight(reference) * referenceChangeCoef;
+		}
+
+		/**
+		 * {@inheritDoc}
+		 */
+		public void attributeChange(Match match, EAttribute attribute, Object value, DifferenceKind kind,
+				DifferenceSource source) {
+			Object aValue = ReferenceUtil.safeEGet(match.getLeft(), attribute);
+			Object bValue = ReferenceUtil.safeEGet(match.getRight(), attribute);
+			switch (kind) {
+				case MOVE:
+					distance += getWeight(attribute) * orderChangeCoef;
+					break;
+				case ADD:
+				case DELETE:
+				case CHANGE:
+					if (aValue instanceof String && bValue instanceof String) {
+						distance += getWeight(attribute)
+								* (1 - DiffUtil.diceCoefficient((String)aValue, (String)bValue))
+								* attributeChangeCoef;
+					} else {
+						distance += getWeight(attribute) * attributeChangeCoef;
+					}
+					break;
+				default:
+					break;
+			}
+		}
+
+		/**
+		 * {@inheritDoc}
+		 * 
+		 * @see org.eclipse.emf.compare.diff.IDiffProcessor#resourceAttachmentChange(org.eclipse.emf.compare.Match,
+		 *      java.lang.String, org.eclipse.emf.compare.DifferenceKind,
+		 *      org.eclipse.emf.compare.DifferenceSource)
+		 */
+		public void resourceAttachmentChange(Match match, String uri, DifferenceKind kind,
+				DifferenceSource source) {
+			// Not important for the distance computation
+		}
+
+		/**
+		 * return the computed distance.
+		 * 
+		 * @return the computed distance.
+		 */
+		public int getComputedDistance() {
+			return distance;
+		}
+
+	}
+
+	/**
+	 * Return the weight for the given feature.
+	 * 
+	 * @param attribute
+	 *            any {@link EStructuralFeature}.
+	 * @return the weight for the given feature.
+	 */
+	private int getWeight(EStructuralFeature attribute) {
+		Integer found = weights.get(attribute);
+		if (found == null) {
+			if ("name".equals(attribute.getName())) { //$NON-NLS-1$
+				found = Integer.valueOf(3);
+			} else {
+				found = Integer.valueOf(1);
+			}
+		}
+		return found.intValue();
+	}
+
+	/**
+	 * An implementation of a diff engine which count and measure the detected changes.
+	 */
+	class CountingDiffEngine extends DefaultDiffEngine {
+		/**
+		 * The maximum distance until which we just have to stop.
+		 */
+		private int maxDistance;
+
+		/**
+		 * The comparison factory to create fake comparison.
+		 */
+		private final IComparisonFactory fakeComparisonFactory;
+
+		/**
+		 * Create the diff engine.
+		 * 
+		 * @param maxDistance
+		 *            the maximum distance we might reach.
+		 */
+		public CountingDiffEngine(int maxDistance) {
+			super(new CountingDiffProcessor());
+			this.maxDistance = maxDistance;
+			// will always return the same instance.
+			IEqualityHelperFactory fakeEqualityHelperFactory = new IEqualityHelperFactory() {
+				public IEqualityHelper createEqualityHelper() {
+					return EditionDistance.this.helper;
+				}
+			};
+			fakeComparisonFactory = new DefaultComparisonFactory(fakeEqualityHelperFactory);
+		}
+
+		@Override
+		protected void computeDifferences(Match match, EAttribute attribute, boolean checkOrdering) {
+			if (getCounter().getComputedDistance() <= maxDistance) {
+				super.computeDifferences(match, attribute, checkOrdering);
+			}
+		}
+
+		@Override
+		protected void computeDifferences(Match match, EReference reference, boolean checkOrdering) {
+			if (getCounter().getComputedDistance() <= maxDistance) {
+				super.computeDifferences(match, reference, checkOrdering);
+			}
+		}
+
+		/**
+		 * Measure the difference between two objects and return a distance value.
+		 * 
+		 * @param a
+		 *            first object.
+		 * @param b
+		 *            second object.
+		 * @return the distance between them computed using the number of changes required to change a to b.
+		 */
+		public int measureDifferences(EObject a, EObject b) {
+			Match fakeMatch = createFakeMatch(a, b);
+			int changes = 0;
+			int dist = uriDistance.proximity(a, b);
+			changes += dist * locationChangeCoef;
+			if (changes <= maxDistance) {
+				checkForDifferences(fakeMatch, new BasicMonitor());
+				changes += getCounter().getComputedDistance();
+			}
+			// System.err.println(changes + ":max=>" + maxDistance + ":" + a + ":" + b);
+			return changes;
+
+		}
+
+		private Match createFakeMatch(EObject a, EObject b) {
+			Comparison fakeComparison = fakeComparisonFactory.createComparison();
+			Match fakeMatch = CompareFactory.eINSTANCE.createMatch();
+			((InternalEList<Match>)fakeComparison.getMatches()).addUnique(fakeMatch);
+			fakeMatch.setLeft(a);
+			fakeMatch.setRight(b);
+			return fakeMatch;
+		}
+
+		protected CountingDiffProcessor getCounter() {
+			return (CountingDiffProcessor)getDiffProcessor();
+		}
+
+		@Override
+		protected FeatureFilter createFeatureFilter() {
+			return new FeatureFilter() {
+
+				@Override
+				public Iterator<EReference> getReferencesToCheck(Match match) {
+					return Iterators.filter(super.getReferencesToCheck(match), new Predicate<EReference>() {
+
+						public boolean apply(EReference input) {
+							return !toBeIgnored.contains(input) && !input.isContainment();
+						}
+					});
+				}
+
+				@Override
+				public Iterator<EAttribute> getAttributesToCheck(Match match) {
+					return Iterators.filter(super.getAttributesToCheck(match), new Predicate<EAttribute>() {
+
+						public boolean apply(EAttribute input) {
+							return !toBeIgnored.contains(input);
+						}
+					});
+				}
+
+			};
+		}
+
+	}
+
+	/**
+	 * {@inheritDoc}
+	 */
+	public int getMaxDistance(EObject eObj) {
+
+		Predicate<EStructuralFeature> featureFilter = new Predicate<EStructuralFeature>() {
+
+			public boolean apply(EStructuralFeature feat) {
+				return !feat.isDerived() && !feat.isTransient() && !toBeIgnored.contains(feat);
+			}
+		};
+		// When can you safely says these are not the same EObjects *at all* ?
+		// lets consider every feature which is set, and add this in the max distance.
+		// and then tweak the max value adding half a location change
+		// thats very empirical... and might be wrong in the end, but it gives pretty good results with
+		// Ecore so I'll try to gather as much as test data I can and add the corresponding test to be able to
+		// assess the quality of further changes.
+		int max = 0;
+		for (EReference feat : Iterables.filter(eObj.eClass().getEAllReferences(), featureFilter)) {
+			if (!feat.isContainer() && !feat.isContainment() && eObj.eIsSet(feat)) {
+				max += getWeight(feat) * referenceChangeCoef;
+			}
+		}
+		for (EAttribute feat : Iterables.filter(eObj.eClass().getEAllAttributes(), featureFilter)) {
+			if (eObj.eIsSet(feat)) {
+				max += getWeight(feat) * attributeChangeCoef;
+			}
+		}
+		max = max + locationChangeCoef * 5;
+		return max / 2;
+	}
+
+}