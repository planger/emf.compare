--- conflicted
+++ resolved
@@ -1070,20 +1070,7 @@
 
 		if (isContainmentReferenceMove(diff) && isTargetOnTheRight(diff, rightToLeft)) {
 			final Match valueMatch = comparison.getMatch((EObject)diffValue);
-<<<<<<< HEAD
-			if (rightToLeft && DifferenceSource.LEFT == diff.getSource() && valueMatch.getRight() != null) {
-				targetFeature = valueMatch.getRight().eContainingFeature();
-			} else if (!rightToLeft && DifferenceSource.RIGHT == diff.getSource()
-					&& valueMatch.getLeft() != null) {
-				targetFeature = valueMatch.getLeft().eContainingFeature();
-			} else if (valueMatch.getOrigin() != null) {
-				targetFeature = valueMatch.getOrigin().eContainingFeature();
-			} else {
-				targetFeature = diffFeature;
-			}
-=======
 			targetFeature = valueMatch.getRight().eContainingFeature();
->>>>>>> 3f1c4f47
 		} else {
 			targetFeature = diffFeature;
 		}
