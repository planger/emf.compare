/*******************************************************************************
 * Copyright (c) 2012 Obeo.
 * All rights reserved. This program and the accompanying materials
 * are made available under the terms of the Eclipse Public License v1.0
 * which accompanies this distribution, and is available at
 * http://www.eclipse.org/legal/epl-v10.html
 * 
 * Contributors:
 *     Obeo - initial API and implementation
 *******************************************************************************/
package org.eclipse.emf.compare.conflict;

import static com.google.common.base.Predicates.and;
import static org.eclipse.emf.compare.utils.EMFComparePredicates.ofKind;
import static org.eclipse.emf.compare.utils.EMFComparePredicates.onFeature;
import static org.eclipse.emf.compare.utils.EMFComparePredicates.valueIs;

import com.google.common.base.Predicate;
import com.google.common.collect.Iterables;
import com.google.common.collect.Lists;

import java.util.List;

import org.eclipse.emf.common.util.BasicMonitor;
import org.eclipse.emf.common.util.Monitor;
import org.eclipse.emf.compare.AttributeChange;
import org.eclipse.emf.compare.CompareFactory;
import org.eclipse.emf.compare.Comparison;
import org.eclipse.emf.compare.Conflict;
import org.eclipse.emf.compare.ConflictKind;
import org.eclipse.emf.compare.Diff;
import org.eclipse.emf.compare.DifferenceKind;
import org.eclipse.emf.compare.DifferenceSource;
import org.eclipse.emf.compare.Match;
import org.eclipse.emf.compare.ReferenceChange;
<<<<<<< HEAD
=======
import org.eclipse.emf.compare.utils.EqualityHelper;
import org.eclipse.emf.compare.utils.ReferenceUtil;
>>>>>>> 3f39aceb
import org.eclipse.emf.ecore.EAttribute;
import org.eclipse.emf.ecore.EObject;
import org.eclipse.emf.ecore.EStructuralFeature;
import org.eclipse.emf.ecore.util.EcoreUtil;

/**
 * The conflict detector is in charge of refining the Comparison model with all detected Conflict between its
 * differences.
 * <p>
 * This default implementation of {@link IConflictDetector} should detect most generic cases, but is not aimed
 * at detecting conflicts at "business" level. For example, adding two enum literals of the same value but
 * distinct IDs might be seen as a conflict... but that is not the "generic" case.
 * </p>
 * 
 * @author <a href="mailto:laurent.goubet@obeo.fr">Laurent Goubet</a>
 */
public class DefaultConflictDetector implements IConflictDetector {

	/**
	 * {@inheritDoc}
	 * 
	 * @see org.eclipse.emf.compare.conflict.IConflictDetector#detect(org.eclipse.emf.compare.Comparison)
	 * @see #detect(Comparison, Monitor)
	 */
	@Deprecated
	public void detect(Comparison comparison) {
		detect(comparison, new BasicMonitor());
	}

	/**
	 * This is the entry point of the conflict detection process.
	 * <p>
	 * It is expected to complete the input <code>comparison</code> by iterating over the
	 * {@link org.eclipse.emf.compare.Diff differences} it contain, filling in all conflicts it can detect
	 * between those Diffs.
	 * </p>
	 * <p>
	 * This method should be pull-up in the interface in next major version.
	 * </p>
	 * 
	 * @param comparison
	 *            The comparison this engine is expected to complete.
	 * @param monitor
	 *            The monitor to report progress or to check for cancellation
	 */
	public void detect(Comparison comparison, Monitor monitor) {
		final List<Diff> differences = comparison.getDifferences();
		final int diffCount = differences.size();

		for (int i = 0; i < diffCount; i++) {
			final Diff diff = differences.get(i);

			final Predicate<? super Diff> candidateFilter = new ConflictCandidateFilter(diff);
			checkConflict(comparison, diff, Iterables.filter(differences, candidateFilter));
		}
	}

	/**
	 * This will be called once for each difference in the comparison model.
	 * 
	 * @param comparison
	 *            The originating comparison of those diffs.
	 * @param diff
	 *            Diff for which we are to try and determine conflicts.
	 * @param candidates
	 *            An iterable over the Diffs that possible candidates for conflicts.
	 */
	protected void checkConflict(Comparison comparison, Diff diff, Iterable<Diff> candidates) {
		/*
		 * DELETE diffs can conflict with every other if on containment references, only with MOVE or other
		 * DELETE otherwise.
		 */
		/*
		 * ADD diffs can only conflict with "DELETE" or "ADD" ones ... Most will be detected on the DELETE.
		 * However, ADD diffs on containment reference can conflict with other ADDs on the same match.
		 */
		// CHANGE diffs can only conflict with other CHANGE or DELETE ... here again detected on the DELETE
		// MOVE diffs can conflict with DELETE ones, detected on the delete, or with other MOVE diffs.
		if (diff instanceof ReferenceChange && ((ReferenceChange)diff).getReference().isContainment()) {
			checkContainmentConflict(comparison, (ReferenceChange)diff, Iterables.filter(candidates,
					ReferenceChange.class));
		} else {
			switch (diff.getKind()) {
				case DELETE:
					checkFeatureDeleteConflict(comparison, diff, candidates);
					break;
				case CHANGE:
					checkFeatureChangeConflict(comparison, diff, candidates);
					break;
				case MOVE:
					checkFeatureMoveConflict(comparison, diff, candidates);
					break;
				case ADD:
					checkFeatureAddConflict(comparison, diff, candidates);
					break;
				default:
					break;
			}
		}
	}

	/**
	 * This will be called once for each ReferenceChange on containment references in the comparison model.
	 * 
	 * @param comparison
	 *            The originating comparison of those diffs.
	 * @param diff
	 *            The reference change for which we are to try and determine conflicts.
	 * @param candidates
	 *            An iterable over the ReferenceChanges that are possible candidates for conflicts.
	 */
	protected void checkContainmentConflict(Comparison comparison, ReferenceChange diff,
			Iterable<ReferenceChange> candidates) {
		final Match valueMatch = comparison.getMatch(diff.getValue());

		for (ReferenceChange candidate : candidates) {
			if (valueMatch.getLeft() == candidate.getValue() || valueMatch.getRight() == candidate.getValue()
					|| valueMatch.getOrigin() == candidate.getValue()) {
				checkContainmentConflict(comparison, diff, candidate);
			}
		}

		// Every Diff "under" a containment deletion conflicts with it.
		if (diff.getKind() == DifferenceKind.DELETE) {
			final Predicate<? super Diff> candidateFilter = new ConflictCandidateFilter(diff);
			for (Diff extendedCandidate : Iterables.filter(valueMatch.getAllDifferences(), candidateFilter)) {
				if (isDeleteOrUnsetDiff(comparison, extendedCandidate)) {
					conflictOn(comparison, diff, extendedCandidate, ConflictKind.PSEUDO);
				} else {
					conflictOn(comparison, diff, extendedCandidate, ConflictKind.REAL);
				}
			}
		}
	}

	/**
	 * For each couple of diffs on the same value in which one is a containment reference change, we will call
	 * this in order to check for possible conflicts.
	 * <p>
	 * Once here, we know that {@code diff} is a containment reference change, and we known that {@code diff}
	 * and {@code candidate} are both pointing to the same value. {@code candidate} can be a containment
	 * reference change, but that is not a given.
	 * </p>
	 * 
	 * @param comparison
	 *            The originating comparison of those diffs.
	 * @param diff
	 *            Containment reference changes for which we need to check possible conflicts.
	 * @param candidate
	 *            A reference change that point to the same value as {@code diff}.
	 */
	protected void checkContainmentConflict(Comparison comparison, ReferenceChange diff,
			ReferenceChange candidate) {
		if (candidate.getReference().isContainment()) {
			// The same value has been changed on both sides in containment references
			// This is a conflict, but is it a pseudo-conflict?
			ConflictKind kind = ConflictKind.REAL;
			final boolean diffIsDelete = isDeleteOrUnsetDiff(comparison, diff);
			final boolean candidateIsDelete = isDeleteOrUnsetDiff(comparison, candidate);
			if (diffIsDelete && candidateIsDelete) {
				kind = ConflictKind.PSEUDO;
			} else if (diff.getMatch() == candidate.getMatch()
					&& diff.getReference() == candidate.getReference()) {
				// Same value added in the same container/reference couple
				if (!diffIsDelete
						&& !candidateIsDelete
						&& matchingIndices(comparison, diff.getMatch(), diff.getReference(), diff.getValue(),
								candidate.getValue())) {
					kind = ConflictKind.PSEUDO;
				}
			}
			conflictOn(comparison, diff, candidate, kind);
		} else if (diff.getKind() == DifferenceKind.DELETE) {
			/*
			 * We removed an element from its containment difference, but it has been used in some way on the
			 * other side.
			 */
			if (candidate.getKind() == DifferenceKind.DELETE) {
				// No conflict here
			} else {
				// Be it added, moved or changed, this is a REAL conflict
				conflictOn(comparison, diff, candidate, ConflictKind.REAL);
			}
		}
	}

	/**
	 * This will be called from {@link #checkConflict(Comparison, Diff, Iterable)} in order to detect
	 * conflicts on a Diff that is of type "CHANGE".
	 * <p>
	 * Those can only conflict with other CHANGE Diffs on the same reference.
	 * </p>
	 * 
	 * @param comparison
	 *            The originating comparison of those diffs.
	 * @param diff
	 *            The diff which we are to check for conflicts.
	 * @param candidates
	 *            The list of candidates for a conflict. This list only contains Diff from the side opposite
	 *            to {@code diff}.
	 */
	protected void checkFeatureChangeConflict(Comparison comparison, Diff diff, Iterable<Diff> candidates) {
		final Object changedValue;
		final EStructuralFeature feature;
		if (diff instanceof ReferenceChange) {
			changedValue = ((ReferenceChange)diff).getValue();
			feature = ((ReferenceChange)diff).getReference();
		} else if (diff instanceof AttributeChange) {
			changedValue = ((AttributeChange)diff).getValue();
			feature = ((AttributeChange)diff).getAttribute();
		} else {
			return;
		}

		final Iterable<Diff> refinedCandidates = Iterables.filter(candidates, new Predicate<Diff>() {
			public boolean apply(Diff input) {
				boolean apply = false;
				if (input != null && input.getKind() == DifferenceKind.CHANGE) {
					if (input instanceof ReferenceChange) {
						apply = ((ReferenceChange)input).getReference() == feature;
					} else if (input instanceof AttributeChange) {
						apply = ((AttributeChange)input).getAttribute() == feature;
					}
				}
				return apply;
			}
		});

		for (Diff candidate : refinedCandidates) {
			final Object candidateValue;
			if (candidate instanceof ReferenceChange) {
				candidateValue = ((ReferenceChange)candidate).getValue();
			} else {
				candidateValue = ((AttributeChange)candidate).getValue();
			}

			if (diff.getMatch() == candidate.getMatch()) {
				if (comparison.getEqualityHelper().matchingValues(changedValue, candidateValue)) {
					// Same value added on both side in the same container
					conflictOn(comparison, diff, candidate, ConflictKind.PSEUDO);
				} else {
					conflictOn(comparison, diff, candidate, ConflictKind.REAL);
				}
			}
		}
	}

	/**
	 * This will be called from {@link #checkConflict(Comparison, Diff, Iterable)} in order to detect
	 * conflicts on a Diff that is of type "CHANGE" or "MOVE".
	 * <p>
	 * Those can only conflict with other Diffs of the same type on the same reference.
	 * </p>
	 * 
	 * @param comparison
	 *            The originating comparison of those diffs.
	 * @param diff
	 *            The diff which we are to check for conflicts.
	 * @param candidates
	 *            The list of candidates for a conflict. This list only contains Diff from the side opposite
	 *            to {@code diff}.
	 */
	protected void checkFeatureMoveConflict(Comparison comparison, Diff diff, Iterable<Diff> candidates) {
		final Object changedValue;
		final EStructuralFeature feature;
		if (diff instanceof ReferenceChange) {
			changedValue = ((ReferenceChange)diff).getValue();
			feature = ((ReferenceChange)diff).getReference();
		} else if (diff instanceof AttributeChange) {
			changedValue = ((AttributeChange)diff).getValue();
			feature = ((AttributeChange)diff).getAttribute();
		} else {
			return;
		}

		final Iterable<Diff> refinedCandidates = Iterables.filter(candidates, new Predicate<Diff>() {
			public boolean apply(Diff input) {
				boolean apply = false;
				if (input != null && input.getKind() == DifferenceKind.MOVE) {
					if (input instanceof ReferenceChange) {
						apply = ((ReferenceChange)input).getReference() == feature;
					} else if (input instanceof AttributeChange) {
						apply = ((AttributeChange)input).getAttribute() == feature;
					}
				}
				return apply;
			}
		});

		for (Diff candidate : refinedCandidates) {
			final Object candidateValue;
			if (candidate instanceof ReferenceChange) {
				candidateValue = ((ReferenceChange)candidate).getValue();
			} else {
				candidateValue = ((AttributeChange)candidate).getValue();
			}

			if (diff.getMatch() == candidate.getMatch()
					&& comparison.getEqualityHelper().matchingValues(changedValue, candidateValue)) {
				// Same value moved in both side of the same container
				if (matchingIndices(comparison, diff.getMatch(), feature, changedValue, candidateValue)) {
					conflictOn(comparison, diff, candidate, ConflictKind.PSEUDO);
				} else {
					conflictOn(comparison, diff, candidate, ConflictKind.REAL);
				}
			}
		}
	}

	/**
	 * This will be called from {@link #checkConflict(Comparison, Diff, Iterable)} in order to detect
	 * conflicts on a Diff that is of type "DELETE" and which is <b>not</b> a containment reference change.
	 * <p>
	 * The only potential conflict for such a diff is a "MOVE" of that same value on the opposite side.
	 * </p>
	 * 
	 * @param comparison
	 *            The originating comparison of those diffs.
	 * @param diff
	 *            The diff which we are to check for conflicts.
	 * @param candidates
	 *            The list of candidates for a conflict. This list only contains Diff from the side opposite
	 *            to {@code diff}.
	 */
	protected void checkFeatureDeleteConflict(Comparison comparison, Diff diff, Iterable<Diff> candidates) {
		final Object deletedValue;
		final EStructuralFeature feature;
		if (diff instanceof ReferenceChange) {
			deletedValue = ((ReferenceChange)diff).getValue();
			feature = ((ReferenceChange)diff).getReference();
		} else if (diff instanceof AttributeChange) {
			deletedValue = ((AttributeChange)diff).getValue();
			feature = ((AttributeChange)diff).getAttribute();
		} else {
			return;
		}

		/*
		 * The only potential conflict with the deletion of a feature value is a move or delete concerning
		 * that value on the opposite side (the "feature" cannot be a containment reference, those are handled
		 * through #checkContainmentDeleteConflict).
		 */
		final Iterable<Diff> refinedCandidates = Iterables.filter(candidates, new Predicate<Diff>() {
			public boolean apply(Diff input) {
				boolean apply = false;
				if (input != null
						&& (input.getKind() == DifferenceKind.MOVE || input.getKind() == DifferenceKind.DELETE)) {
					if (input instanceof ReferenceChange) {
						apply = ((ReferenceChange)input).getReference() == feature;
					} else if (input instanceof AttributeChange) {
						apply = ((AttributeChange)input).getAttribute() == feature;
					}
				}
				return apply;
			}
		});

		for (Diff candidate : refinedCandidates) {
			final Object movedValue;
			if (candidate instanceof ReferenceChange) {
				movedValue = ((ReferenceChange)candidate).getValue();
			} else {
				movedValue = ((AttributeChange)candidate).getValue();
			}

			if (comparison.getEqualityHelper().matchingValues(deletedValue, movedValue)) {
				if (candidate.getKind() == DifferenceKind.MOVE) {
					conflictOn(comparison, diff, candidate, ConflictKind.REAL);
				} else {
					conflictOn(comparison, diff, candidate, ConflictKind.PSEUDO);
				}
			}
		}
	}

	/**
	 * This will be called from {@link #checkConflict(Comparison, Diff, Iterable)} in order to detect
	 * conflicts on a Diff that is of type "ADD" and which is <b>not</b> a containment reference change.
	 * <p>
	 * These will conflict with Diffs on the other side on the same reference in the same container, of type
	 * ADD an on the same value.
	 * </p>
	 * 
	 * @param comparison
	 *            The originating comparison of those diffs.
	 * @param diff
	 *            The diff which we are to check for conflicts.
	 * @param candidates
	 *            The list of candidates for a conflict. This list only contains Diff from the side opposite
	 *            to {@code diff}.
	 */
	protected void checkFeatureAddConflict(final Comparison comparison, final Diff diff,
			Iterable<Diff> candidates) {
		final Object addedValue;
		final EStructuralFeature feature;
		if (diff instanceof ReferenceChange) {
			addedValue = ((ReferenceChange)diff).getValue();
			feature = ((ReferenceChange)diff).getReference();
		} else if (diff instanceof AttributeChange) {
			addedValue = ((AttributeChange)diff).getValue();
			feature = ((AttributeChange)diff).getAttribute();
		} else {
			return;
		}

		/*
		 * Can only conflict on Diffs : of type ADD, on the opposite side, in the same container and the same
		 * reference, with the same added value.
		 */
		final Iterable<Diff> refinedCandidates = Iterables.filter(candidates, new Predicate<Diff>() {
			public boolean apply(Diff input) {
				boolean apply = false;
				if (input != null
						&& (input.getKind() == DifferenceKind.ADD && diff.getMatch() == input.getMatch())) {
					if (input instanceof ReferenceChange) {
						apply = ((ReferenceChange)input).getReference() == feature;
					} else if (input instanceof AttributeChange) {
						apply = ((AttributeChange)input).getAttribute() == feature;
					}
				}
				return apply;
			}
		});

		for (Diff candidate : refinedCandidates) {
			final Object candidateValue;
			if (candidate instanceof ReferenceChange) {
				candidateValue = ((ReferenceChange)candidate).getValue();
			} else {
				candidateValue = ((AttributeChange)candidate).getValue();
			}
			// No diff on non unique features : multiple same values can coexist
			if (feature.isUnique()
					&& comparison.getEqualityHelper().matchingValues(addedValue, candidateValue)) {
				// This is a conflict. Is it real?
				if (matchingIndices(comparison, diff.getMatch(), feature, addedValue, candidateValue)) {
					conflictOn(comparison, diff, candidate, ConflictKind.PSEUDO);
				} else {
					conflictOn(comparison, diff, candidate, ConflictKind.REAL);
				}
			}
		}
	}

	/**
	 * This will be called in order to check whether the given diff represents a DELETE or "CHANGE to default"
	 * diff. This serves the purpose of determining whether we are in th presence of a real or pseudo
	 * conflict.
	 * 
	 * @param comparison
	 *            The originating comparison of this diff.
	 * @param diff
	 *            Diff we are to check.
	 * @return {@code true} if {@code diff} is of "DELETE" kind, or if it is of "CHANGE" kind and the new
	 *         value of the corresponding feature is the default of that feature.
	 */
	private static boolean isDeleteOrUnsetDiff(Comparison comparison, Diff diff) {
		boolean deleteOrUnset = false;
		if (diff.getKind() == DifferenceKind.DELETE) {
			deleteOrUnset = true;
		} else if (diff instanceof ReferenceChange) {
			final EObject value = ((ReferenceChange)diff).getValue();
			final Match valueMatch = comparison.getMatch(value);

			deleteOrUnset = valueMatch != null && valueMatch.getOrigin() == value;
		} else if (diff.getKind() == DifferenceKind.CHANGE && diff instanceof AttributeChange) {
			final EAttribute attribute = ((AttributeChange)diff).getAttribute();
			final EObject expectedContainer;
			if (diff.getSource() == DifferenceSource.LEFT) {
				expectedContainer = diff.getMatch().getLeft();
			} else {
				expectedContainer = diff.getMatch().getRight();
			}

			final Object value = ReferenceUtil.safeEGet(expectedContainer, attribute);
			// Though not the "default value", we consider that an empty string is an unset attribute.
			final Object defaultValue = attribute.getDefaultValue();
			deleteOrUnset = value == null || value.equals(defaultValue)
					|| (defaultValue == null && "".equals(value)); //$NON-NLS-1$
		}
		return deleteOrUnset;
	}

	/**
	 * This will be used whenever we check for conflictual MOVEs in order to determine whether we have a
	 * pseudo conflict or a real conflict.
	 * <p>
	 * Namely, this will retrieve the value of the given {@code feature} on the right and left sides of the
	 * given {@code match}, then check whether the two given values are on the same index.
	 * </p>
	 * <p>
	 * Note that no sanity checks will be made on either the match's sides or the feature.
	 * </p>
	 * 
	 * @param comparison
	 *            Provides us with the necessary information to match EObjects.
	 * @param match
	 *            Match for which we need to check a feature.
	 * @param feature
	 *            The feature which values we need to check.
	 * @param value1
	 *            First of the two values which index we are to compare.
	 * @param value2
	 *            Second of the two values which index we are to compare.
	 * @return {@code true} if the two given values are located at the same index in the given feature's
	 *         values list, {@code false} otherwise.
	 */
	@SuppressWarnings("unchecked")
	private boolean matchingIndices(Comparison comparison, Match match, EStructuralFeature feature,
			Object value1, Object value2) {
		boolean matching = false;
		if (feature.isMany()) {
			final List<Object> leftValues = (List<Object>)ReferenceUtil.safeEGet(match.getLeft(), feature);
			final List<Object> rightValues = (List<Object>)ReferenceUtil.safeEGet(match.getRight(), feature);

			// FIXME the detection _will_ fail for non-unique lists with multiple identical values...
			int leftIndex = -1;
			int rightIndex = -1;
			for (int i = 0; i < leftValues.size(); i++) {
				final Object left = leftValues.get(i);
				if (comparison.getEqualityHelper().matchingValues(left, value1)) {
					break;
				} else if (hasDiff(match, feature, left) || hasDeleteDiff(match, feature, left)) {
					// Do not increment.
				} else {
					leftIndex++;
				}
			}
			for (int i = 0; i < rightValues.size(); i++) {
				final Object right = rightValues.get(i);
				if (comparison.getEqualityHelper().matchingValues(right, value2)) {
					break;
				} else if (hasDiff(match, feature, right) || hasDeleteDiff(match, feature, right)) {
					// Do not increment.
				} else {
					rightIndex++;
				}
			}
			matching = leftIndex == rightIndex;
		} else {
			matching = true;
		}
		return matching;
	}

	/**
	 * Checks whether the given {@code match} presents a difference of any kind on the given {@code feature}'s
	 * {@code value}.
	 * 
	 * @param match
	 *            The match which differences we'll check.
	 * @param feature
	 *            The feature on which we expect a difference.
	 * @param value
	 *            The value we expect to have changed inside {@code feature}.
	 * @return <code>true</code> if there is such a Diff on {@code match}, <code>false</code> otherwise.
	 */
	private boolean hasDiff(Match match, EStructuralFeature feature, Object value) {
		return Iterables.any(match.getDifferences(), and(onFeature(feature.getName()), valueIs(value)));
	}

	/**
	 * Checks whether the given {@code value} has been deleted from the given {@code feature} of {@code match}
	 * .
	 * 
	 * @param match
	 *            The match which differences we'll check.
	 * @param feature
	 *            The feature on which we expect a difference.
	 * @param value
	 *            The value we expect to have been removed from {@code feature}.
	 * @return <code>true</code> if there is such a Diff on {@code match}, <code>false</code> otherwise.
	 */
	@SuppressWarnings("unchecked")
	private boolean hasDeleteDiff(Match match, EStructuralFeature feature, Object value) {
		final Comparison comparison = match.getComparison();
		final Object expectedValue;
		if (value instanceof EObject && comparison.isThreeWay()) {
			final Match valueMatch = comparison.getMatch((EObject)value);
			if (valueMatch != null) {
				expectedValue = valueMatch.getOrigin();
			} else {
				expectedValue = value;
			}
		} else {
			expectedValue = value;
		}
		return Iterables.any(match.getDifferences(), and(onFeature(feature.getName()),
				valueIs(expectedValue), ofKind(DifferenceKind.DELETE)));
	}

	/**
	 * This will be called whenever we detect a new conflict in order to create (or update) the actual
	 * association.
	 * 
	 * @param comparison
	 *            The originating comparison of those diffs.
	 * @param diff1
	 *            First of the two differences for which we detected a conflict.
	 * @param diff2
	 *            Second of the two differences for which we detected a conflict.
	 * @param kind
	 *            Kind of this conflict.
	 */
	protected void conflictOn(Comparison comparison, Diff diff1, Diff diff2, ConflictKind kind) {
		final Conflict conflict;
		Conflict toBeMerged = null;
		if (diff1.getConflict() != null) {
			conflict = diff1.getConflict();
			if (conflict.getKind() == ConflictKind.PSEUDO && conflict.getKind() != kind) {
				conflict.setKind(kind);
			}
			if (diff2.getConflict() != null) {
				// Merge the two
				toBeMerged = diff2.getConflict();
			}
		} else if (diff2.getConflict() != null) {
			conflict = diff2.getConflict();
			if (conflict.getKind() == ConflictKind.PSEUDO && conflict.getKind() != kind) {
				conflict.setKind(kind);
			}
		} else {
			conflict = CompareFactory.eINSTANCE.createConflict();
			conflict.setKind(kind);
			comparison.getConflicts().add(conflict);
		}

		final List<Diff> conflictDiffs = conflict.getDifferences();
		if (toBeMerged != null) {
			// These references are opposite. We can't simply iterate
			for (Diff aDiff : Lists.newArrayList(toBeMerged.getDifferences())) {
				if (!conflictDiffs.contains(aDiff)) {
					conflictDiffs.add(aDiff);
				}
			}
			if (toBeMerged.getKind() == ConflictKind.REAL && conflict.getKind() != ConflictKind.REAL) {
				conflict.setKind(ConflictKind.REAL);
			}
			EcoreUtil.remove(toBeMerged);
			toBeMerged.getDifferences().clear();
		}

		if (!conflict.getDifferences().contains(diff1)) {
			conflict.getDifferences().add(diff1);
		}
		if (!conflict.getDifferences().contains(diff2)) {
			conflict.getDifferences().add(diff2);
		}
	}

	/**
	 * This will be used to filter out the list of potential candidates for conflict with a given Diff.
	 * 
	 * @author <a href="mailto:laurent.goubet@obeo.fr">Laurent Goubet</a>
	 */
	private static final class ConflictCandidateFilter implements Predicate<Diff> {
		/** The Diff for which we seek conflict candidates. */
		private final Diff reference;

		/**
		 * Instantiates our filtering Predicate given the reference Diff for which to seek potential
		 * conflicts.
		 * 
		 * @param reference
		 *            The Diff for which we seek conflict candidates.
		 */
		public ConflictCandidateFilter(Diff reference) {
			this.reference = reference;
		}

		/**
		 * {@inheritDoc}
		 * 
		 * @see com.google.common.base.Predicate#apply(java.lang.Object)
		 */
		public boolean apply(Diff input) {
			return canConflictWith(reference, input);
		}

		/**
		 * Checks if the given {@link Diff diff1} can be in conflict with the given {@link Diff diff2}.
		 * Notably, we don't need to try and detect a conflict between two diffs if they one and the same or
		 * if they have already been detected as a conflicting couple. Likewise, there can be no conflict if
		 * the two diffs originate from the same side.
		 * 
		 * @param diff1
		 *            First of the two differences to consider for conflict detection.
		 * @param diff2
		 *            Second of the two differences to consider for conflict detection.
		 * @return {@code true} if the two given diffs can conflict, {@code false} otherwise.
		 */
		private boolean canConflictWith(Diff diff1, Diff diff2) {
			if (diff1 == diff2 || diff1.getSource() == diff2.getSource()) {
				return false;
			}
			final Conflict conflict = diff1.getConflict();

			return conflict == null || !conflict.getDifferences().contains(diff2);
		}
	}
}
<|MERGE_RESOLUTION|>--- conflicted
+++ resolved
@@ -1,741 +1,737 @@
-/*******************************************************************************
- * Copyright (c) 2012 Obeo.
- * All rights reserved. This program and the accompanying materials
- * are made available under the terms of the Eclipse Public License v1.0
- * which accompanies this distribution, and is available at
- * http://www.eclipse.org/legal/epl-v10.html
- * 
- * Contributors:
- *     Obeo - initial API and implementation
- *******************************************************************************/
-package org.eclipse.emf.compare.conflict;
-
-import static com.google.common.base.Predicates.and;
-import static org.eclipse.emf.compare.utils.EMFComparePredicates.ofKind;
-import static org.eclipse.emf.compare.utils.EMFComparePredicates.onFeature;
-import static org.eclipse.emf.compare.utils.EMFComparePredicates.valueIs;
-
-import com.google.common.base.Predicate;
-import com.google.common.collect.Iterables;
-import com.google.common.collect.Lists;
-
-import java.util.List;
-
-import org.eclipse.emf.common.util.BasicMonitor;
-import org.eclipse.emf.common.util.Monitor;
-import org.eclipse.emf.compare.AttributeChange;
-import org.eclipse.emf.compare.CompareFactory;
-import org.eclipse.emf.compare.Comparison;
-import org.eclipse.emf.compare.Conflict;
-import org.eclipse.emf.compare.ConflictKind;
-import org.eclipse.emf.compare.Diff;
-import org.eclipse.emf.compare.DifferenceKind;
-import org.eclipse.emf.compare.DifferenceSource;
-import org.eclipse.emf.compare.Match;
-import org.eclipse.emf.compare.ReferenceChange;
-<<<<<<< HEAD
-=======
-import org.eclipse.emf.compare.utils.EqualityHelper;
-import org.eclipse.emf.compare.utils.ReferenceUtil;
->>>>>>> 3f39aceb
-import org.eclipse.emf.ecore.EAttribute;
-import org.eclipse.emf.ecore.EObject;
-import org.eclipse.emf.ecore.EStructuralFeature;
-import org.eclipse.emf.ecore.util.EcoreUtil;
-
-/**
- * The conflict detector is in charge of refining the Comparison model with all detected Conflict between its
- * differences.
- * <p>
- * This default implementation of {@link IConflictDetector} should detect most generic cases, but is not aimed
- * at detecting conflicts at "business" level. For example, adding two enum literals of the same value but
- * distinct IDs might be seen as a conflict... but that is not the "generic" case.
- * </p>
- * 
- * @author <a href="mailto:laurent.goubet@obeo.fr">Laurent Goubet</a>
- */
-public class DefaultConflictDetector implements IConflictDetector {
-
-	/**
-	 * {@inheritDoc}
-	 * 
-	 * @see org.eclipse.emf.compare.conflict.IConflictDetector#detect(org.eclipse.emf.compare.Comparison)
-	 * @see #detect(Comparison, Monitor)
-	 */
-	@Deprecated
-	public void detect(Comparison comparison) {
-		detect(comparison, new BasicMonitor());
-	}
-
-	/**
-	 * This is the entry point of the conflict detection process.
-	 * <p>
-	 * It is expected to complete the input <code>comparison</code> by iterating over the
-	 * {@link org.eclipse.emf.compare.Diff differences} it contain, filling in all conflicts it can detect
-	 * between those Diffs.
-	 * </p>
-	 * <p>
-	 * This method should be pull-up in the interface in next major version.
-	 * </p>
-	 * 
-	 * @param comparison
-	 *            The comparison this engine is expected to complete.
-	 * @param monitor
-	 *            The monitor to report progress or to check for cancellation
-	 */
-	public void detect(Comparison comparison, Monitor monitor) {
-		final List<Diff> differences = comparison.getDifferences();
-		final int diffCount = differences.size();
-
-		for (int i = 0; i < diffCount; i++) {
-			final Diff diff = differences.get(i);
-
-			final Predicate<? super Diff> candidateFilter = new ConflictCandidateFilter(diff);
-			checkConflict(comparison, diff, Iterables.filter(differences, candidateFilter));
-		}
-	}
-
-	/**
-	 * This will be called once for each difference in the comparison model.
-	 * 
-	 * @param comparison
-	 *            The originating comparison of those diffs.
-	 * @param diff
-	 *            Diff for which we are to try and determine conflicts.
-	 * @param candidates
-	 *            An iterable over the Diffs that possible candidates for conflicts.
-	 */
-	protected void checkConflict(Comparison comparison, Diff diff, Iterable<Diff> candidates) {
-		/*
-		 * DELETE diffs can conflict with every other if on containment references, only with MOVE or other
-		 * DELETE otherwise.
-		 */
-		/*
-		 * ADD diffs can only conflict with "DELETE" or "ADD" ones ... Most will be detected on the DELETE.
-		 * However, ADD diffs on containment reference can conflict with other ADDs on the same match.
-		 */
-		// CHANGE diffs can only conflict with other CHANGE or DELETE ... here again detected on the DELETE
-		// MOVE diffs can conflict with DELETE ones, detected on the delete, or with other MOVE diffs.
-		if (diff instanceof ReferenceChange && ((ReferenceChange)diff).getReference().isContainment()) {
-			checkContainmentConflict(comparison, (ReferenceChange)diff, Iterables.filter(candidates,
-					ReferenceChange.class));
-		} else {
-			switch (diff.getKind()) {
-				case DELETE:
-					checkFeatureDeleteConflict(comparison, diff, candidates);
-					break;
-				case CHANGE:
-					checkFeatureChangeConflict(comparison, diff, candidates);
-					break;
-				case MOVE:
-					checkFeatureMoveConflict(comparison, diff, candidates);
-					break;
-				case ADD:
-					checkFeatureAddConflict(comparison, diff, candidates);
-					break;
-				default:
-					break;
-			}
-		}
-	}
-
-	/**
-	 * This will be called once for each ReferenceChange on containment references in the comparison model.
-	 * 
-	 * @param comparison
-	 *            The originating comparison of those diffs.
-	 * @param diff
-	 *            The reference change for which we are to try and determine conflicts.
-	 * @param candidates
-	 *            An iterable over the ReferenceChanges that are possible candidates for conflicts.
-	 */
-	protected void checkContainmentConflict(Comparison comparison, ReferenceChange diff,
-			Iterable<ReferenceChange> candidates) {
-		final Match valueMatch = comparison.getMatch(diff.getValue());
-
-		for (ReferenceChange candidate : candidates) {
-			if (valueMatch.getLeft() == candidate.getValue() || valueMatch.getRight() == candidate.getValue()
-					|| valueMatch.getOrigin() == candidate.getValue()) {
-				checkContainmentConflict(comparison, diff, candidate);
-			}
-		}
-
-		// Every Diff "under" a containment deletion conflicts with it.
-		if (diff.getKind() == DifferenceKind.DELETE) {
-			final Predicate<? super Diff> candidateFilter = new ConflictCandidateFilter(diff);
-			for (Diff extendedCandidate : Iterables.filter(valueMatch.getAllDifferences(), candidateFilter)) {
-				if (isDeleteOrUnsetDiff(comparison, extendedCandidate)) {
-					conflictOn(comparison, diff, extendedCandidate, ConflictKind.PSEUDO);
-				} else {
-					conflictOn(comparison, diff, extendedCandidate, ConflictKind.REAL);
-				}
-			}
-		}
-	}
-
-	/**
-	 * For each couple of diffs on the same value in which one is a containment reference change, we will call
-	 * this in order to check for possible conflicts.
-	 * <p>
-	 * Once here, we know that {@code diff} is a containment reference change, and we known that {@code diff}
-	 * and {@code candidate} are both pointing to the same value. {@code candidate} can be a containment
-	 * reference change, but that is not a given.
-	 * </p>
-	 * 
-	 * @param comparison
-	 *            The originating comparison of those diffs.
-	 * @param diff
-	 *            Containment reference changes for which we need to check possible conflicts.
-	 * @param candidate
-	 *            A reference change that point to the same value as {@code diff}.
-	 */
-	protected void checkContainmentConflict(Comparison comparison, ReferenceChange diff,
-			ReferenceChange candidate) {
-		if (candidate.getReference().isContainment()) {
-			// The same value has been changed on both sides in containment references
-			// This is a conflict, but is it a pseudo-conflict?
-			ConflictKind kind = ConflictKind.REAL;
-			final boolean diffIsDelete = isDeleteOrUnsetDiff(comparison, diff);
-			final boolean candidateIsDelete = isDeleteOrUnsetDiff(comparison, candidate);
-			if (diffIsDelete && candidateIsDelete) {
-				kind = ConflictKind.PSEUDO;
-			} else if (diff.getMatch() == candidate.getMatch()
-					&& diff.getReference() == candidate.getReference()) {
-				// Same value added in the same container/reference couple
-				if (!diffIsDelete
-						&& !candidateIsDelete
-						&& matchingIndices(comparison, diff.getMatch(), diff.getReference(), diff.getValue(),
-								candidate.getValue())) {
-					kind = ConflictKind.PSEUDO;
-				}
-			}
-			conflictOn(comparison, diff, candidate, kind);
-		} else if (diff.getKind() == DifferenceKind.DELETE) {
-			/*
-			 * We removed an element from its containment difference, but it has been used in some way on the
-			 * other side.
-			 */
-			if (candidate.getKind() == DifferenceKind.DELETE) {
-				// No conflict here
-			} else {
-				// Be it added, moved or changed, this is a REAL conflict
-				conflictOn(comparison, diff, candidate, ConflictKind.REAL);
-			}
-		}
-	}
-
-	/**
-	 * This will be called from {@link #checkConflict(Comparison, Diff, Iterable)} in order to detect
-	 * conflicts on a Diff that is of type "CHANGE".
-	 * <p>
-	 * Those can only conflict with other CHANGE Diffs on the same reference.
-	 * </p>
-	 * 
-	 * @param comparison
-	 *            The originating comparison of those diffs.
-	 * @param diff
-	 *            The diff which we are to check for conflicts.
-	 * @param candidates
-	 *            The list of candidates for a conflict. This list only contains Diff from the side opposite
-	 *            to {@code diff}.
-	 */
-	protected void checkFeatureChangeConflict(Comparison comparison, Diff diff, Iterable<Diff> candidates) {
-		final Object changedValue;
-		final EStructuralFeature feature;
-		if (diff instanceof ReferenceChange) {
-			changedValue = ((ReferenceChange)diff).getValue();
-			feature = ((ReferenceChange)diff).getReference();
-		} else if (diff instanceof AttributeChange) {
-			changedValue = ((AttributeChange)diff).getValue();
-			feature = ((AttributeChange)diff).getAttribute();
-		} else {
-			return;
-		}
-
-		final Iterable<Diff> refinedCandidates = Iterables.filter(candidates, new Predicate<Diff>() {
-			public boolean apply(Diff input) {
-				boolean apply = false;
-				if (input != null && input.getKind() == DifferenceKind.CHANGE) {
-					if (input instanceof ReferenceChange) {
-						apply = ((ReferenceChange)input).getReference() == feature;
-					} else if (input instanceof AttributeChange) {
-						apply = ((AttributeChange)input).getAttribute() == feature;
-					}
-				}
-				return apply;
-			}
-		});
-
-		for (Diff candidate : refinedCandidates) {
-			final Object candidateValue;
-			if (candidate instanceof ReferenceChange) {
-				candidateValue = ((ReferenceChange)candidate).getValue();
-			} else {
-				candidateValue = ((AttributeChange)candidate).getValue();
-			}
-
-			if (diff.getMatch() == candidate.getMatch()) {
-				if (comparison.getEqualityHelper().matchingValues(changedValue, candidateValue)) {
-					// Same value added on both side in the same container
-					conflictOn(comparison, diff, candidate, ConflictKind.PSEUDO);
-				} else {
-					conflictOn(comparison, diff, candidate, ConflictKind.REAL);
-				}
-			}
-		}
-	}
-
-	/**
-	 * This will be called from {@link #checkConflict(Comparison, Diff, Iterable)} in order to detect
-	 * conflicts on a Diff that is of type "CHANGE" or "MOVE".
-	 * <p>
-	 * Those can only conflict with other Diffs of the same type on the same reference.
-	 * </p>
-	 * 
-	 * @param comparison
-	 *            The originating comparison of those diffs.
-	 * @param diff
-	 *            The diff which we are to check for conflicts.
-	 * @param candidates
-	 *            The list of candidates for a conflict. This list only contains Diff from the side opposite
-	 *            to {@code diff}.
-	 */
-	protected void checkFeatureMoveConflict(Comparison comparison, Diff diff, Iterable<Diff> candidates) {
-		final Object changedValue;
-		final EStructuralFeature feature;
-		if (diff instanceof ReferenceChange) {
-			changedValue = ((ReferenceChange)diff).getValue();
-			feature = ((ReferenceChange)diff).getReference();
-		} else if (diff instanceof AttributeChange) {
-			changedValue = ((AttributeChange)diff).getValue();
-			feature = ((AttributeChange)diff).getAttribute();
-		} else {
-			return;
-		}
-
-		final Iterable<Diff> refinedCandidates = Iterables.filter(candidates, new Predicate<Diff>() {
-			public boolean apply(Diff input) {
-				boolean apply = false;
-				if (input != null && input.getKind() == DifferenceKind.MOVE) {
-					if (input instanceof ReferenceChange) {
-						apply = ((ReferenceChange)input).getReference() == feature;
-					} else if (input instanceof AttributeChange) {
-						apply = ((AttributeChange)input).getAttribute() == feature;
-					}
-				}
-				return apply;
-			}
-		});
-
-		for (Diff candidate : refinedCandidates) {
-			final Object candidateValue;
-			if (candidate instanceof ReferenceChange) {
-				candidateValue = ((ReferenceChange)candidate).getValue();
-			} else {
-				candidateValue = ((AttributeChange)candidate).getValue();
-			}
-
-			if (diff.getMatch() == candidate.getMatch()
-					&& comparison.getEqualityHelper().matchingValues(changedValue, candidateValue)) {
-				// Same value moved in both side of the same container
-				if (matchingIndices(comparison, diff.getMatch(), feature, changedValue, candidateValue)) {
-					conflictOn(comparison, diff, candidate, ConflictKind.PSEUDO);
-				} else {
-					conflictOn(comparison, diff, candidate, ConflictKind.REAL);
-				}
-			}
-		}
-	}
-
-	/**
-	 * This will be called from {@link #checkConflict(Comparison, Diff, Iterable)} in order to detect
-	 * conflicts on a Diff that is of type "DELETE" and which is <b>not</b> a containment reference change.
-	 * <p>
-	 * The only potential conflict for such a diff is a "MOVE" of that same value on the opposite side.
-	 * </p>
-	 * 
-	 * @param comparison
-	 *            The originating comparison of those diffs.
-	 * @param diff
-	 *            The diff which we are to check for conflicts.
-	 * @param candidates
-	 *            The list of candidates for a conflict. This list only contains Diff from the side opposite
-	 *            to {@code diff}.
-	 */
-	protected void checkFeatureDeleteConflict(Comparison comparison, Diff diff, Iterable<Diff> candidates) {
-		final Object deletedValue;
-		final EStructuralFeature feature;
-		if (diff instanceof ReferenceChange) {
-			deletedValue = ((ReferenceChange)diff).getValue();
-			feature = ((ReferenceChange)diff).getReference();
-		} else if (diff instanceof AttributeChange) {
-			deletedValue = ((AttributeChange)diff).getValue();
-			feature = ((AttributeChange)diff).getAttribute();
-		} else {
-			return;
-		}
-
-		/*
-		 * The only potential conflict with the deletion of a feature value is a move or delete concerning
-		 * that value on the opposite side (the "feature" cannot be a containment reference, those are handled
-		 * through #checkContainmentDeleteConflict).
-		 */
-		final Iterable<Diff> refinedCandidates = Iterables.filter(candidates, new Predicate<Diff>() {
-			public boolean apply(Diff input) {
-				boolean apply = false;
-				if (input != null
-						&& (input.getKind() == DifferenceKind.MOVE || input.getKind() == DifferenceKind.DELETE)) {
-					if (input instanceof ReferenceChange) {
-						apply = ((ReferenceChange)input).getReference() == feature;
-					} else if (input instanceof AttributeChange) {
-						apply = ((AttributeChange)input).getAttribute() == feature;
-					}
-				}
-				return apply;
-			}
-		});
-
-		for (Diff candidate : refinedCandidates) {
-			final Object movedValue;
-			if (candidate instanceof ReferenceChange) {
-				movedValue = ((ReferenceChange)candidate).getValue();
-			} else {
-				movedValue = ((AttributeChange)candidate).getValue();
-			}
-
-			if (comparison.getEqualityHelper().matchingValues(deletedValue, movedValue)) {
-				if (candidate.getKind() == DifferenceKind.MOVE) {
-					conflictOn(comparison, diff, candidate, ConflictKind.REAL);
-				} else {
-					conflictOn(comparison, diff, candidate, ConflictKind.PSEUDO);
-				}
-			}
-		}
-	}
-
-	/**
-	 * This will be called from {@link #checkConflict(Comparison, Diff, Iterable)} in order to detect
-	 * conflicts on a Diff that is of type "ADD" and which is <b>not</b> a containment reference change.
-	 * <p>
-	 * These will conflict with Diffs on the other side on the same reference in the same container, of type
-	 * ADD an on the same value.
-	 * </p>
-	 * 
-	 * @param comparison
-	 *            The originating comparison of those diffs.
-	 * @param diff
-	 *            The diff which we are to check for conflicts.
-	 * @param candidates
-	 *            The list of candidates for a conflict. This list only contains Diff from the side opposite
-	 *            to {@code diff}.
-	 */
-	protected void checkFeatureAddConflict(final Comparison comparison, final Diff diff,
-			Iterable<Diff> candidates) {
-		final Object addedValue;
-		final EStructuralFeature feature;
-		if (diff instanceof ReferenceChange) {
-			addedValue = ((ReferenceChange)diff).getValue();
-			feature = ((ReferenceChange)diff).getReference();
-		} else if (diff instanceof AttributeChange) {
-			addedValue = ((AttributeChange)diff).getValue();
-			feature = ((AttributeChange)diff).getAttribute();
-		} else {
-			return;
-		}
-
-		/*
-		 * Can only conflict on Diffs : of type ADD, on the opposite side, in the same container and the same
-		 * reference, with the same added value.
-		 */
-		final Iterable<Diff> refinedCandidates = Iterables.filter(candidates, new Predicate<Diff>() {
-			public boolean apply(Diff input) {
-				boolean apply = false;
-				if (input != null
-						&& (input.getKind() == DifferenceKind.ADD && diff.getMatch() == input.getMatch())) {
-					if (input instanceof ReferenceChange) {
-						apply = ((ReferenceChange)input).getReference() == feature;
-					} else if (input instanceof AttributeChange) {
-						apply = ((AttributeChange)input).getAttribute() == feature;
-					}
-				}
-				return apply;
-			}
-		});
-
-		for (Diff candidate : refinedCandidates) {
-			final Object candidateValue;
-			if (candidate instanceof ReferenceChange) {
-				candidateValue = ((ReferenceChange)candidate).getValue();
-			} else {
-				candidateValue = ((AttributeChange)candidate).getValue();
-			}
-			// No diff on non unique features : multiple same values can coexist
-			if (feature.isUnique()
-					&& comparison.getEqualityHelper().matchingValues(addedValue, candidateValue)) {
-				// This is a conflict. Is it real?
-				if (matchingIndices(comparison, diff.getMatch(), feature, addedValue, candidateValue)) {
-					conflictOn(comparison, diff, candidate, ConflictKind.PSEUDO);
-				} else {
-					conflictOn(comparison, diff, candidate, ConflictKind.REAL);
-				}
-			}
-		}
-	}
-
-	/**
-	 * This will be called in order to check whether the given diff represents a DELETE or "CHANGE to default"
-	 * diff. This serves the purpose of determining whether we are in th presence of a real or pseudo
-	 * conflict.
-	 * 
-	 * @param comparison
-	 *            The originating comparison of this diff.
-	 * @param diff
-	 *            Diff we are to check.
-	 * @return {@code true} if {@code diff} is of "DELETE" kind, or if it is of "CHANGE" kind and the new
-	 *         value of the corresponding feature is the default of that feature.
-	 */
-	private static boolean isDeleteOrUnsetDiff(Comparison comparison, Diff diff) {
-		boolean deleteOrUnset = false;
-		if (diff.getKind() == DifferenceKind.DELETE) {
-			deleteOrUnset = true;
-		} else if (diff instanceof ReferenceChange) {
-			final EObject value = ((ReferenceChange)diff).getValue();
-			final Match valueMatch = comparison.getMatch(value);
-
-			deleteOrUnset = valueMatch != null && valueMatch.getOrigin() == value;
-		} else if (diff.getKind() == DifferenceKind.CHANGE && diff instanceof AttributeChange) {
-			final EAttribute attribute = ((AttributeChange)diff).getAttribute();
-			final EObject expectedContainer;
-			if (diff.getSource() == DifferenceSource.LEFT) {
-				expectedContainer = diff.getMatch().getLeft();
-			} else {
-				expectedContainer = diff.getMatch().getRight();
-			}
-
-			final Object value = ReferenceUtil.safeEGet(expectedContainer, attribute);
-			// Though not the "default value", we consider that an empty string is an unset attribute.
-			final Object defaultValue = attribute.getDefaultValue();
-			deleteOrUnset = value == null || value.equals(defaultValue)
-					|| (defaultValue == null && "".equals(value)); //$NON-NLS-1$
-		}
-		return deleteOrUnset;
-	}
-
-	/**
-	 * This will be used whenever we check for conflictual MOVEs in order to determine whether we have a
-	 * pseudo conflict or a real conflict.
-	 * <p>
-	 * Namely, this will retrieve the value of the given {@code feature} on the right and left sides of the
-	 * given {@code match}, then check whether the two given values are on the same index.
-	 * </p>
-	 * <p>
-	 * Note that no sanity checks will be made on either the match's sides or the feature.
-	 * </p>
-	 * 
-	 * @param comparison
-	 *            Provides us with the necessary information to match EObjects.
-	 * @param match
-	 *            Match for which we need to check a feature.
-	 * @param feature
-	 *            The feature which values we need to check.
-	 * @param value1
-	 *            First of the two values which index we are to compare.
-	 * @param value2
-	 *            Second of the two values which index we are to compare.
-	 * @return {@code true} if the two given values are located at the same index in the given feature's
-	 *         values list, {@code false} otherwise.
-	 */
-	@SuppressWarnings("unchecked")
-	private boolean matchingIndices(Comparison comparison, Match match, EStructuralFeature feature,
-			Object value1, Object value2) {
-		boolean matching = false;
-		if (feature.isMany()) {
-			final List<Object> leftValues = (List<Object>)ReferenceUtil.safeEGet(match.getLeft(), feature);
-			final List<Object> rightValues = (List<Object>)ReferenceUtil.safeEGet(match.getRight(), feature);
-
-			// FIXME the detection _will_ fail for non-unique lists with multiple identical values...
-			int leftIndex = -1;
-			int rightIndex = -1;
-			for (int i = 0; i < leftValues.size(); i++) {
-				final Object left = leftValues.get(i);
-				if (comparison.getEqualityHelper().matchingValues(left, value1)) {
-					break;
-				} else if (hasDiff(match, feature, left) || hasDeleteDiff(match, feature, left)) {
-					// Do not increment.
-				} else {
-					leftIndex++;
-				}
-			}
-			for (int i = 0; i < rightValues.size(); i++) {
-				final Object right = rightValues.get(i);
-				if (comparison.getEqualityHelper().matchingValues(right, value2)) {
-					break;
-				} else if (hasDiff(match, feature, right) || hasDeleteDiff(match, feature, right)) {
-					// Do not increment.
-				} else {
-					rightIndex++;
-				}
-			}
-			matching = leftIndex == rightIndex;
-		} else {
-			matching = true;
-		}
-		return matching;
-	}
-
-	/**
-	 * Checks whether the given {@code match} presents a difference of any kind on the given {@code feature}'s
-	 * {@code value}.
-	 * 
-	 * @param match
-	 *            The match which differences we'll check.
-	 * @param feature
-	 *            The feature on which we expect a difference.
-	 * @param value
-	 *            The value we expect to have changed inside {@code feature}.
-	 * @return <code>true</code> if there is such a Diff on {@code match}, <code>false</code> otherwise.
-	 */
-	private boolean hasDiff(Match match, EStructuralFeature feature, Object value) {
-		return Iterables.any(match.getDifferences(), and(onFeature(feature.getName()), valueIs(value)));
-	}
-
-	/**
-	 * Checks whether the given {@code value} has been deleted from the given {@code feature} of {@code match}
-	 * .
-	 * 
-	 * @param match
-	 *            The match which differences we'll check.
-	 * @param feature
-	 *            The feature on which we expect a difference.
-	 * @param value
-	 *            The value we expect to have been removed from {@code feature}.
-	 * @return <code>true</code> if there is such a Diff on {@code match}, <code>false</code> otherwise.
-	 */
-	@SuppressWarnings("unchecked")
-	private boolean hasDeleteDiff(Match match, EStructuralFeature feature, Object value) {
-		final Comparison comparison = match.getComparison();
-		final Object expectedValue;
-		if (value instanceof EObject && comparison.isThreeWay()) {
-			final Match valueMatch = comparison.getMatch((EObject)value);
-			if (valueMatch != null) {
-				expectedValue = valueMatch.getOrigin();
-			} else {
-				expectedValue = value;
-			}
-		} else {
-			expectedValue = value;
-		}
-		return Iterables.any(match.getDifferences(), and(onFeature(feature.getName()),
-				valueIs(expectedValue), ofKind(DifferenceKind.DELETE)));
-	}
-
-	/**
-	 * This will be called whenever we detect a new conflict in order to create (or update) the actual
-	 * association.
-	 * 
-	 * @param comparison
-	 *            The originating comparison of those diffs.
-	 * @param diff1
-	 *            First of the two differences for which we detected a conflict.
-	 * @param diff2
-	 *            Second of the two differences for which we detected a conflict.
-	 * @param kind
-	 *            Kind of this conflict.
-	 */
-	protected void conflictOn(Comparison comparison, Diff diff1, Diff diff2, ConflictKind kind) {
-		final Conflict conflict;
-		Conflict toBeMerged = null;
-		if (diff1.getConflict() != null) {
-			conflict = diff1.getConflict();
-			if (conflict.getKind() == ConflictKind.PSEUDO && conflict.getKind() != kind) {
-				conflict.setKind(kind);
-			}
-			if (diff2.getConflict() != null) {
-				// Merge the two
-				toBeMerged = diff2.getConflict();
-			}
-		} else if (diff2.getConflict() != null) {
-			conflict = diff2.getConflict();
-			if (conflict.getKind() == ConflictKind.PSEUDO && conflict.getKind() != kind) {
-				conflict.setKind(kind);
-			}
-		} else {
-			conflict = CompareFactory.eINSTANCE.createConflict();
-			conflict.setKind(kind);
-			comparison.getConflicts().add(conflict);
-		}
-
-		final List<Diff> conflictDiffs = conflict.getDifferences();
-		if (toBeMerged != null) {
-			// These references are opposite. We can't simply iterate
-			for (Diff aDiff : Lists.newArrayList(toBeMerged.getDifferences())) {
-				if (!conflictDiffs.contains(aDiff)) {
-					conflictDiffs.add(aDiff);
-				}
-			}
-			if (toBeMerged.getKind() == ConflictKind.REAL && conflict.getKind() != ConflictKind.REAL) {
-				conflict.setKind(ConflictKind.REAL);
-			}
-			EcoreUtil.remove(toBeMerged);
-			toBeMerged.getDifferences().clear();
-		}
-
-		if (!conflict.getDifferences().contains(diff1)) {
-			conflict.getDifferences().add(diff1);
-		}
-		if (!conflict.getDifferences().contains(diff2)) {
-			conflict.getDifferences().add(diff2);
-		}
-	}
-
-	/**
-	 * This will be used to filter out the list of potential candidates for conflict with a given Diff.
-	 * 
-	 * @author <a href="mailto:laurent.goubet@obeo.fr">Laurent Goubet</a>
-	 */
-	private static final class ConflictCandidateFilter implements Predicate<Diff> {
-		/** The Diff for which we seek conflict candidates. */
-		private final Diff reference;
-
-		/**
-		 * Instantiates our filtering Predicate given the reference Diff for which to seek potential
-		 * conflicts.
-		 * 
-		 * @param reference
-		 *            The Diff for which we seek conflict candidates.
-		 */
-		public ConflictCandidateFilter(Diff reference) {
-			this.reference = reference;
-		}
-
-		/**
-		 * {@inheritDoc}
-		 * 
-		 * @see com.google.common.base.Predicate#apply(java.lang.Object)
-		 */
-		public boolean apply(Diff input) {
-			return canConflictWith(reference, input);
-		}
-
-		/**
-		 * Checks if the given {@link Diff diff1} can be in conflict with the given {@link Diff diff2}.
-		 * Notably, we don't need to try and detect a conflict between two diffs if they one and the same or
-		 * if they have already been detected as a conflicting couple. Likewise, there can be no conflict if
-		 * the two diffs originate from the same side.
-		 * 
-		 * @param diff1
-		 *            First of the two differences to consider for conflict detection.
-		 * @param diff2
-		 *            Second of the two differences to consider for conflict detection.
-		 * @return {@code true} if the two given diffs can conflict, {@code false} otherwise.
-		 */
-		private boolean canConflictWith(Diff diff1, Diff diff2) {
-			if (diff1 == diff2 || diff1.getSource() == diff2.getSource()) {
-				return false;
-			}
-			final Conflict conflict = diff1.getConflict();
-
-			return conflict == null || !conflict.getDifferences().contains(diff2);
-		}
-	}
-}
+/*******************************************************************************
+ * Copyright (c) 2012 Obeo.
+ * All rights reserved. This program and the accompanying materials
+ * are made available under the terms of the Eclipse Public License v1.0
+ * which accompanies this distribution, and is available at
+ * http://www.eclipse.org/legal/epl-v10.html
+ * 
+ * Contributors:
+ *     Obeo - initial API and implementation
+ *******************************************************************************/
+package org.eclipse.emf.compare.conflict;
+
+import static com.google.common.base.Predicates.and;
+import static org.eclipse.emf.compare.utils.EMFComparePredicates.ofKind;
+import static org.eclipse.emf.compare.utils.EMFComparePredicates.onFeature;
+import static org.eclipse.emf.compare.utils.EMFComparePredicates.valueIs;
+
+import com.google.common.base.Predicate;
+import com.google.common.collect.Iterables;
+import com.google.common.collect.Lists;
+
+import java.util.List;
+
+import org.eclipse.emf.common.util.BasicMonitor;
+import org.eclipse.emf.common.util.Monitor;
+import org.eclipse.emf.compare.AttributeChange;
+import org.eclipse.emf.compare.CompareFactory;
+import org.eclipse.emf.compare.Comparison;
+import org.eclipse.emf.compare.Conflict;
+import org.eclipse.emf.compare.ConflictKind;
+import org.eclipse.emf.compare.Diff;
+import org.eclipse.emf.compare.DifferenceKind;
+import org.eclipse.emf.compare.DifferenceSource;
+import org.eclipse.emf.compare.Match;
+import org.eclipse.emf.compare.ReferenceChange;
+import org.eclipse.emf.compare.utils.ReferenceUtil;
+import org.eclipse.emf.ecore.EAttribute;
+import org.eclipse.emf.ecore.EObject;
+import org.eclipse.emf.ecore.EStructuralFeature;
+import org.eclipse.emf.ecore.util.EcoreUtil;
+
+/**
+ * The conflict detector is in charge of refining the Comparison model with all detected Conflict between its
+ * differences.
+ * <p>
+ * This default implementation of {@link IConflictDetector} should detect most generic cases, but is not aimed
+ * at detecting conflicts at "business" level. For example, adding two enum literals of the same value but
+ * distinct IDs might be seen as a conflict... but that is not the "generic" case.
+ * </p>
+ * 
+ * @author <a href="mailto:laurent.goubet@obeo.fr">Laurent Goubet</a>
+ */
+public class DefaultConflictDetector implements IConflictDetector {
+
+	/**
+	 * {@inheritDoc}
+	 * 
+	 * @see org.eclipse.emf.compare.conflict.IConflictDetector#detect(org.eclipse.emf.compare.Comparison)
+	 * @see #detect(Comparison, Monitor)
+	 */
+	@Deprecated
+	public void detect(Comparison comparison) {
+		detect(comparison, new BasicMonitor());
+	}
+
+	/**
+	 * This is the entry point of the conflict detection process.
+	 * <p>
+	 * It is expected to complete the input <code>comparison</code> by iterating over the
+	 * {@link org.eclipse.emf.compare.Diff differences} it contain, filling in all conflicts it can detect
+	 * between those Diffs.
+	 * </p>
+	 * <p>
+	 * This method should be pull-up in the interface in next major version.
+	 * </p>
+	 * 
+	 * @param comparison
+	 *            The comparison this engine is expected to complete.
+	 * @param monitor
+	 *            The monitor to report progress or to check for cancellation
+	 */
+	public void detect(Comparison comparison, Monitor monitor) {
+		final List<Diff> differences = comparison.getDifferences();
+		final int diffCount = differences.size();
+
+		for (int i = 0; i < diffCount; i++) {
+			final Diff diff = differences.get(i);
+
+			final Predicate<? super Diff> candidateFilter = new ConflictCandidateFilter(diff);
+			checkConflict(comparison, diff, Iterables.filter(differences, candidateFilter));
+		}
+	}
+
+	/**
+	 * This will be called once for each difference in the comparison model.
+	 * 
+	 * @param comparison
+	 *            The originating comparison of those diffs.
+	 * @param diff
+	 *            Diff for which we are to try and determine conflicts.
+	 * @param candidates
+	 *            An iterable over the Diffs that possible candidates for conflicts.
+	 */
+	protected void checkConflict(Comparison comparison, Diff diff, Iterable<Diff> candidates) {
+		/*
+		 * DELETE diffs can conflict with every other if on containment references, only with MOVE or other
+		 * DELETE otherwise.
+		 */
+		/*
+		 * ADD diffs can only conflict with "DELETE" or "ADD" ones ... Most will be detected on the DELETE.
+		 * However, ADD diffs on containment reference can conflict with other ADDs on the same match.
+		 */
+		// CHANGE diffs can only conflict with other CHANGE or DELETE ... here again detected on the DELETE
+		// MOVE diffs can conflict with DELETE ones, detected on the delete, or with other MOVE diffs.
+		if (diff instanceof ReferenceChange && ((ReferenceChange)diff).getReference().isContainment()) {
+			checkContainmentConflict(comparison, (ReferenceChange)diff, Iterables.filter(candidates,
+					ReferenceChange.class));
+		} else {
+			switch (diff.getKind()) {
+				case DELETE:
+					checkFeatureDeleteConflict(comparison, diff, candidates);
+					break;
+				case CHANGE:
+					checkFeatureChangeConflict(comparison, diff, candidates);
+					break;
+				case MOVE:
+					checkFeatureMoveConflict(comparison, diff, candidates);
+					break;
+				case ADD:
+					checkFeatureAddConflict(comparison, diff, candidates);
+					break;
+				default:
+					break;
+			}
+		}
+	}
+
+	/**
+	 * This will be called once for each ReferenceChange on containment references in the comparison model.
+	 * 
+	 * @param comparison
+	 *            The originating comparison of those diffs.
+	 * @param diff
+	 *            The reference change for which we are to try and determine conflicts.
+	 * @param candidates
+	 *            An iterable over the ReferenceChanges that are possible candidates for conflicts.
+	 */
+	protected void checkContainmentConflict(Comparison comparison, ReferenceChange diff,
+			Iterable<ReferenceChange> candidates) {
+		final Match valueMatch = comparison.getMatch(diff.getValue());
+
+		for (ReferenceChange candidate : candidates) {
+			if (valueMatch.getLeft() == candidate.getValue() || valueMatch.getRight() == candidate.getValue()
+					|| valueMatch.getOrigin() == candidate.getValue()) {
+				checkContainmentConflict(comparison, diff, candidate);
+			}
+		}
+
+		// Every Diff "under" a containment deletion conflicts with it.
+		if (diff.getKind() == DifferenceKind.DELETE) {
+			final Predicate<? super Diff> candidateFilter = new ConflictCandidateFilter(diff);
+			for (Diff extendedCandidate : Iterables.filter(valueMatch.getAllDifferences(), candidateFilter)) {
+				if (isDeleteOrUnsetDiff(comparison, extendedCandidate)) {
+					conflictOn(comparison, diff, extendedCandidate, ConflictKind.PSEUDO);
+				} else {
+					conflictOn(comparison, diff, extendedCandidate, ConflictKind.REAL);
+				}
+			}
+		}
+	}
+
+	/**
+	 * For each couple of diffs on the same value in which one is a containment reference change, we will call
+	 * this in order to check for possible conflicts.
+	 * <p>
+	 * Once here, we know that {@code diff} is a containment reference change, and we known that {@code diff}
+	 * and {@code candidate} are both pointing to the same value. {@code candidate} can be a containment
+	 * reference change, but that is not a given.
+	 * </p>
+	 * 
+	 * @param comparison
+	 *            The originating comparison of those diffs.
+	 * @param diff
+	 *            Containment reference changes for which we need to check possible conflicts.
+	 * @param candidate
+	 *            A reference change that point to the same value as {@code diff}.
+	 */
+	protected void checkContainmentConflict(Comparison comparison, ReferenceChange diff,
+			ReferenceChange candidate) {
+		if (candidate.getReference().isContainment()) {
+			// The same value has been changed on both sides in containment references
+			// This is a conflict, but is it a pseudo-conflict?
+			ConflictKind kind = ConflictKind.REAL;
+			final boolean diffIsDelete = isDeleteOrUnsetDiff(comparison, diff);
+			final boolean candidateIsDelete = isDeleteOrUnsetDiff(comparison, candidate);
+			if (diffIsDelete && candidateIsDelete) {
+				kind = ConflictKind.PSEUDO;
+			} else if (diff.getMatch() == candidate.getMatch()
+					&& diff.getReference() == candidate.getReference()) {
+				// Same value added in the same container/reference couple
+				if (!diffIsDelete
+						&& !candidateIsDelete
+						&& matchingIndices(comparison, diff.getMatch(), diff.getReference(), diff.getValue(),
+								candidate.getValue())) {
+					kind = ConflictKind.PSEUDO;
+				}
+			}
+			conflictOn(comparison, diff, candidate, kind);
+		} else if (diff.getKind() == DifferenceKind.DELETE) {
+			/*
+			 * We removed an element from its containment difference, but it has been used in some way on the
+			 * other side.
+			 */
+			if (candidate.getKind() == DifferenceKind.DELETE) {
+				// No conflict here
+			} else {
+				// Be it added, moved or changed, this is a REAL conflict
+				conflictOn(comparison, diff, candidate, ConflictKind.REAL);
+			}
+		}
+	}
+
+	/**
+	 * This will be called from {@link #checkConflict(Comparison, Diff, Iterable)} in order to detect
+	 * conflicts on a Diff that is of type "CHANGE".
+	 * <p>
+	 * Those can only conflict with other CHANGE Diffs on the same reference.
+	 * </p>
+	 * 
+	 * @param comparison
+	 *            The originating comparison of those diffs.
+	 * @param diff
+	 *            The diff which we are to check for conflicts.
+	 * @param candidates
+	 *            The list of candidates for a conflict. This list only contains Diff from the side opposite
+	 *            to {@code diff}.
+	 */
+	protected void checkFeatureChangeConflict(Comparison comparison, Diff diff, Iterable<Diff> candidates) {
+		final Object changedValue;
+		final EStructuralFeature feature;
+		if (diff instanceof ReferenceChange) {
+			changedValue = ((ReferenceChange)diff).getValue();
+			feature = ((ReferenceChange)diff).getReference();
+		} else if (diff instanceof AttributeChange) {
+			changedValue = ((AttributeChange)diff).getValue();
+			feature = ((AttributeChange)diff).getAttribute();
+		} else {
+			return;
+		}
+
+		final Iterable<Diff> refinedCandidates = Iterables.filter(candidates, new Predicate<Diff>() {
+			public boolean apply(Diff input) {
+				boolean apply = false;
+				if (input != null && input.getKind() == DifferenceKind.CHANGE) {
+					if (input instanceof ReferenceChange) {
+						apply = ((ReferenceChange)input).getReference() == feature;
+					} else if (input instanceof AttributeChange) {
+						apply = ((AttributeChange)input).getAttribute() == feature;
+					}
+				}
+				return apply;
+			}
+		});
+
+		for (Diff candidate : refinedCandidates) {
+			final Object candidateValue;
+			if (candidate instanceof ReferenceChange) {
+				candidateValue = ((ReferenceChange)candidate).getValue();
+			} else {
+				candidateValue = ((AttributeChange)candidate).getValue();
+			}
+
+			if (diff.getMatch() == candidate.getMatch()) {
+				if (comparison.getEqualityHelper().matchingValues(changedValue, candidateValue)) {
+					// Same value added on both side in the same container
+					conflictOn(comparison, diff, candidate, ConflictKind.PSEUDO);
+				} else {
+					conflictOn(comparison, diff, candidate, ConflictKind.REAL);
+				}
+			}
+		}
+	}
+
+	/**
+	 * This will be called from {@link #checkConflict(Comparison, Diff, Iterable)} in order to detect
+	 * conflicts on a Diff that is of type "CHANGE" or "MOVE".
+	 * <p>
+	 * Those can only conflict with other Diffs of the same type on the same reference.
+	 * </p>
+	 * 
+	 * @param comparison
+	 *            The originating comparison of those diffs.
+	 * @param diff
+	 *            The diff which we are to check for conflicts.
+	 * @param candidates
+	 *            The list of candidates for a conflict. This list only contains Diff from the side opposite
+	 *            to {@code diff}.
+	 */
+	protected void checkFeatureMoveConflict(Comparison comparison, Diff diff, Iterable<Diff> candidates) {
+		final Object changedValue;
+		final EStructuralFeature feature;
+		if (diff instanceof ReferenceChange) {
+			changedValue = ((ReferenceChange)diff).getValue();
+			feature = ((ReferenceChange)diff).getReference();
+		} else if (diff instanceof AttributeChange) {
+			changedValue = ((AttributeChange)diff).getValue();
+			feature = ((AttributeChange)diff).getAttribute();
+		} else {
+			return;
+		}
+
+		final Iterable<Diff> refinedCandidates = Iterables.filter(candidates, new Predicate<Diff>() {
+			public boolean apply(Diff input) {
+				boolean apply = false;
+				if (input != null && input.getKind() == DifferenceKind.MOVE) {
+					if (input instanceof ReferenceChange) {
+						apply = ((ReferenceChange)input).getReference() == feature;
+					} else if (input instanceof AttributeChange) {
+						apply = ((AttributeChange)input).getAttribute() == feature;
+					}
+				}
+				return apply;
+			}
+		});
+
+		for (Diff candidate : refinedCandidates) {
+			final Object candidateValue;
+			if (candidate instanceof ReferenceChange) {
+				candidateValue = ((ReferenceChange)candidate).getValue();
+			} else {
+				candidateValue = ((AttributeChange)candidate).getValue();
+			}
+
+			if (diff.getMatch() == candidate.getMatch()
+					&& comparison.getEqualityHelper().matchingValues(changedValue, candidateValue)) {
+				// Same value moved in both side of the same container
+				if (matchingIndices(comparison, diff.getMatch(), feature, changedValue, candidateValue)) {
+					conflictOn(comparison, diff, candidate, ConflictKind.PSEUDO);
+				} else {
+					conflictOn(comparison, diff, candidate, ConflictKind.REAL);
+				}
+			}
+		}
+	}
+
+	/**
+	 * This will be called from {@link #checkConflict(Comparison, Diff, Iterable)} in order to detect
+	 * conflicts on a Diff that is of type "DELETE" and which is <b>not</b> a containment reference change.
+	 * <p>
+	 * The only potential conflict for such a diff is a "MOVE" of that same value on the opposite side.
+	 * </p>
+	 * 
+	 * @param comparison
+	 *            The originating comparison of those diffs.
+	 * @param diff
+	 *            The diff which we are to check for conflicts.
+	 * @param candidates
+	 *            The list of candidates for a conflict. This list only contains Diff from the side opposite
+	 *            to {@code diff}.
+	 */
+	protected void checkFeatureDeleteConflict(Comparison comparison, Diff diff, Iterable<Diff> candidates) {
+		final Object deletedValue;
+		final EStructuralFeature feature;
+		if (diff instanceof ReferenceChange) {
+			deletedValue = ((ReferenceChange)diff).getValue();
+			feature = ((ReferenceChange)diff).getReference();
+		} else if (diff instanceof AttributeChange) {
+			deletedValue = ((AttributeChange)diff).getValue();
+			feature = ((AttributeChange)diff).getAttribute();
+		} else {
+			return;
+		}
+
+		/*
+		 * The only potential conflict with the deletion of a feature value is a move or delete concerning
+		 * that value on the opposite side (the "feature" cannot be a containment reference, those are handled
+		 * through #checkContainmentDeleteConflict).
+		 */
+		final Iterable<Diff> refinedCandidates = Iterables.filter(candidates, new Predicate<Diff>() {
+			public boolean apply(Diff input) {
+				boolean apply = false;
+				if (input != null
+						&& (input.getKind() == DifferenceKind.MOVE || input.getKind() == DifferenceKind.DELETE)) {
+					if (input instanceof ReferenceChange) {
+						apply = ((ReferenceChange)input).getReference() == feature;
+					} else if (input instanceof AttributeChange) {
+						apply = ((AttributeChange)input).getAttribute() == feature;
+					}
+				}
+				return apply;
+			}
+		});
+
+		for (Diff candidate : refinedCandidates) {
+			final Object movedValue;
+			if (candidate instanceof ReferenceChange) {
+				movedValue = ((ReferenceChange)candidate).getValue();
+			} else {
+				movedValue = ((AttributeChange)candidate).getValue();
+			}
+
+			if (comparison.getEqualityHelper().matchingValues(deletedValue, movedValue)) {
+				if (candidate.getKind() == DifferenceKind.MOVE) {
+					conflictOn(comparison, diff, candidate, ConflictKind.REAL);
+				} else {
+					conflictOn(comparison, diff, candidate, ConflictKind.PSEUDO);
+				}
+			}
+		}
+	}
+
+	/**
+	 * This will be called from {@link #checkConflict(Comparison, Diff, Iterable)} in order to detect
+	 * conflicts on a Diff that is of type "ADD" and which is <b>not</b> a containment reference change.
+	 * <p>
+	 * These will conflict with Diffs on the other side on the same reference in the same container, of type
+	 * ADD an on the same value.
+	 * </p>
+	 * 
+	 * @param comparison
+	 *            The originating comparison of those diffs.
+	 * @param diff
+	 *            The diff which we are to check for conflicts.
+	 * @param candidates
+	 *            The list of candidates for a conflict. This list only contains Diff from the side opposite
+	 *            to {@code diff}.
+	 */
+	protected void checkFeatureAddConflict(final Comparison comparison, final Diff diff,
+			Iterable<Diff> candidates) {
+		final Object addedValue;
+		final EStructuralFeature feature;
+		if (diff instanceof ReferenceChange) {
+			addedValue = ((ReferenceChange)diff).getValue();
+			feature = ((ReferenceChange)diff).getReference();
+		} else if (diff instanceof AttributeChange) {
+			addedValue = ((AttributeChange)diff).getValue();
+			feature = ((AttributeChange)diff).getAttribute();
+		} else {
+			return;
+		}
+
+		/*
+		 * Can only conflict on Diffs : of type ADD, on the opposite side, in the same container and the same
+		 * reference, with the same added value.
+		 */
+		final Iterable<Diff> refinedCandidates = Iterables.filter(candidates, new Predicate<Diff>() {
+			public boolean apply(Diff input) {
+				boolean apply = false;
+				if (input != null
+						&& (input.getKind() == DifferenceKind.ADD && diff.getMatch() == input.getMatch())) {
+					if (input instanceof ReferenceChange) {
+						apply = ((ReferenceChange)input).getReference() == feature;
+					} else if (input instanceof AttributeChange) {
+						apply = ((AttributeChange)input).getAttribute() == feature;
+					}
+				}
+				return apply;
+			}
+		});
+
+		for (Diff candidate : refinedCandidates) {
+			final Object candidateValue;
+			if (candidate instanceof ReferenceChange) {
+				candidateValue = ((ReferenceChange)candidate).getValue();
+			} else {
+				candidateValue = ((AttributeChange)candidate).getValue();
+			}
+			// No diff on non unique features : multiple same values can coexist
+			if (feature.isUnique()
+					&& comparison.getEqualityHelper().matchingValues(addedValue, candidateValue)) {
+				// This is a conflict. Is it real?
+				if (matchingIndices(comparison, diff.getMatch(), feature, addedValue, candidateValue)) {
+					conflictOn(comparison, diff, candidate, ConflictKind.PSEUDO);
+				} else {
+					conflictOn(comparison, diff, candidate, ConflictKind.REAL);
+				}
+			}
+		}
+	}
+
+	/**
+	 * This will be called in order to check whether the given diff represents a DELETE or "CHANGE to default"
+	 * diff. This serves the purpose of determining whether we are in th presence of a real or pseudo
+	 * conflict.
+	 * 
+	 * @param comparison
+	 *            The originating comparison of this diff.
+	 * @param diff
+	 *            Diff we are to check.
+	 * @return {@code true} if {@code diff} is of "DELETE" kind, or if it is of "CHANGE" kind and the new
+	 *         value of the corresponding feature is the default of that feature.
+	 */
+	private static boolean isDeleteOrUnsetDiff(Comparison comparison, Diff diff) {
+		boolean deleteOrUnset = false;
+		if (diff.getKind() == DifferenceKind.DELETE) {
+			deleteOrUnset = true;
+		} else if (diff instanceof ReferenceChange) {
+			final EObject value = ((ReferenceChange)diff).getValue();
+			final Match valueMatch = comparison.getMatch(value);
+
+			deleteOrUnset = valueMatch != null && valueMatch.getOrigin() == value;
+		} else if (diff.getKind() == DifferenceKind.CHANGE && diff instanceof AttributeChange) {
+			final EAttribute attribute = ((AttributeChange)diff).getAttribute();
+			final EObject expectedContainer;
+			if (diff.getSource() == DifferenceSource.LEFT) {
+				expectedContainer = diff.getMatch().getLeft();
+			} else {
+				expectedContainer = diff.getMatch().getRight();
+			}
+
+			final Object value = ReferenceUtil.safeEGet(expectedContainer, attribute);
+			// Though not the "default value", we consider that an empty string is an unset attribute.
+			final Object defaultValue = attribute.getDefaultValue();
+			deleteOrUnset = value == null || value.equals(defaultValue)
+					|| (defaultValue == null && "".equals(value)); //$NON-NLS-1$
+		}
+		return deleteOrUnset;
+	}
+
+	/**
+	 * This will be used whenever we check for conflictual MOVEs in order to determine whether we have a
+	 * pseudo conflict or a real conflict.
+	 * <p>
+	 * Namely, this will retrieve the value of the given {@code feature} on the right and left sides of the
+	 * given {@code match}, then check whether the two given values are on the same index.
+	 * </p>
+	 * <p>
+	 * Note that no sanity checks will be made on either the match's sides or the feature.
+	 * </p>
+	 * 
+	 * @param comparison
+	 *            Provides us with the necessary information to match EObjects.
+	 * @param match
+	 *            Match for which we need to check a feature.
+	 * @param feature
+	 *            The feature which values we need to check.
+	 * @param value1
+	 *            First of the two values which index we are to compare.
+	 * @param value2
+	 *            Second of the two values which index we are to compare.
+	 * @return {@code true} if the two given values are located at the same index in the given feature's
+	 *         values list, {@code false} otherwise.
+	 */
+	@SuppressWarnings("unchecked")
+	private boolean matchingIndices(Comparison comparison, Match match, EStructuralFeature feature,
+			Object value1, Object value2) {
+		boolean matching = false;
+		if (feature.isMany()) {
+			final List<Object> leftValues = (List<Object>)ReferenceUtil.safeEGet(match.getLeft(), feature);
+			final List<Object> rightValues = (List<Object>)ReferenceUtil.safeEGet(match.getRight(), feature);
+
+			// FIXME the detection _will_ fail for non-unique lists with multiple identical values...
+			int leftIndex = -1;
+			int rightIndex = -1;
+			for (int i = 0; i < leftValues.size(); i++) {
+				final Object left = leftValues.get(i);
+				if (comparison.getEqualityHelper().matchingValues(left, value1)) {
+					break;
+				} else if (hasDiff(match, feature, left) || hasDeleteDiff(match, feature, left)) {
+					// Do not increment.
+				} else {
+					leftIndex++;
+				}
+			}
+			for (int i = 0; i < rightValues.size(); i++) {
+				final Object right = rightValues.get(i);
+				if (comparison.getEqualityHelper().matchingValues(right, value2)) {
+					break;
+				} else if (hasDiff(match, feature, right) || hasDeleteDiff(match, feature, right)) {
+					// Do not increment.
+				} else {
+					rightIndex++;
+				}
+			}
+			matching = leftIndex == rightIndex;
+		} else {
+			matching = true;
+		}
+		return matching;
+	}
+
+	/**
+	 * Checks whether the given {@code match} presents a difference of any kind on the given {@code feature}'s
+	 * {@code value}.
+	 * 
+	 * @param match
+	 *            The match which differences we'll check.
+	 * @param feature
+	 *            The feature on which we expect a difference.
+	 * @param value
+	 *            The value we expect to have changed inside {@code feature}.
+	 * @return <code>true</code> if there is such a Diff on {@code match}, <code>false</code> otherwise.
+	 */
+	private boolean hasDiff(Match match, EStructuralFeature feature, Object value) {
+		return Iterables.any(match.getDifferences(), and(onFeature(feature.getName()), valueIs(value)));
+	}
+
+	/**
+	 * Checks whether the given {@code value} has been deleted from the given {@code feature} of {@code match}
+	 * .
+	 * 
+	 * @param match
+	 *            The match which differences we'll check.
+	 * @param feature
+	 *            The feature on which we expect a difference.
+	 * @param value
+	 *            The value we expect to have been removed from {@code feature}.
+	 * @return <code>true</code> if there is such a Diff on {@code match}, <code>false</code> otherwise.
+	 */
+	@SuppressWarnings("unchecked")
+	private boolean hasDeleteDiff(Match match, EStructuralFeature feature, Object value) {
+		final Comparison comparison = match.getComparison();
+		final Object expectedValue;
+		if (value instanceof EObject && comparison.isThreeWay()) {
+			final Match valueMatch = comparison.getMatch((EObject)value);
+			if (valueMatch != null) {
+				expectedValue = valueMatch.getOrigin();
+			} else {
+				expectedValue = value;
+			}
+		} else {
+			expectedValue = value;
+		}
+		return Iterables.any(match.getDifferences(), and(onFeature(feature.getName()),
+				valueIs(expectedValue), ofKind(DifferenceKind.DELETE)));
+	}
+
+	/**
+	 * This will be called whenever we detect a new conflict in order to create (or update) the actual
+	 * association.
+	 * 
+	 * @param comparison
+	 *            The originating comparison of those diffs.
+	 * @param diff1
+	 *            First of the two differences for which we detected a conflict.
+	 * @param diff2
+	 *            Second of the two differences for which we detected a conflict.
+	 * @param kind
+	 *            Kind of this conflict.
+	 */
+	protected void conflictOn(Comparison comparison, Diff diff1, Diff diff2, ConflictKind kind) {
+		final Conflict conflict;
+		Conflict toBeMerged = null;
+		if (diff1.getConflict() != null) {
+			conflict = diff1.getConflict();
+			if (conflict.getKind() == ConflictKind.PSEUDO && conflict.getKind() != kind) {
+				conflict.setKind(kind);
+			}
+			if (diff2.getConflict() != null) {
+				// Merge the two
+				toBeMerged = diff2.getConflict();
+			}
+		} else if (diff2.getConflict() != null) {
+			conflict = diff2.getConflict();
+			if (conflict.getKind() == ConflictKind.PSEUDO && conflict.getKind() != kind) {
+				conflict.setKind(kind);
+			}
+		} else {
+			conflict = CompareFactory.eINSTANCE.createConflict();
+			conflict.setKind(kind);
+			comparison.getConflicts().add(conflict);
+		}
+
+		final List<Diff> conflictDiffs = conflict.getDifferences();
+		if (toBeMerged != null) {
+			// These references are opposite. We can't simply iterate
+			for (Diff aDiff : Lists.newArrayList(toBeMerged.getDifferences())) {
+				if (!conflictDiffs.contains(aDiff)) {
+					conflictDiffs.add(aDiff);
+				}
+			}
+			if (toBeMerged.getKind() == ConflictKind.REAL && conflict.getKind() != ConflictKind.REAL) {
+				conflict.setKind(ConflictKind.REAL);
+			}
+			EcoreUtil.remove(toBeMerged);
+			toBeMerged.getDifferences().clear();
+		}
+
+		if (!conflict.getDifferences().contains(diff1)) {
+			conflict.getDifferences().add(diff1);
+		}
+		if (!conflict.getDifferences().contains(diff2)) {
+			conflict.getDifferences().add(diff2);
+		}
+	}
+
+	/**
+	 * This will be used to filter out the list of potential candidates for conflict with a given Diff.
+	 * 
+	 * @author <a href="mailto:laurent.goubet@obeo.fr">Laurent Goubet</a>
+	 */
+	private static final class ConflictCandidateFilter implements Predicate<Diff> {
+		/** The Diff for which we seek conflict candidates. */
+		private final Diff reference;
+
+		/**
+		 * Instantiates our filtering Predicate given the reference Diff for which to seek potential
+		 * conflicts.
+		 * 
+		 * @param reference
+		 *            The Diff for which we seek conflict candidates.
+		 */
+		public ConflictCandidateFilter(Diff reference) {
+			this.reference = reference;
+		}
+
+		/**
+		 * {@inheritDoc}
+		 * 
+		 * @see com.google.common.base.Predicate#apply(java.lang.Object)
+		 */
+		public boolean apply(Diff input) {
+			return canConflictWith(reference, input);
+		}
+
+		/**
+		 * Checks if the given {@link Diff diff1} can be in conflict with the given {@link Diff diff2}.
+		 * Notably, we don't need to try and detect a conflict between two diffs if they one and the same or
+		 * if they have already been detected as a conflicting couple. Likewise, there can be no conflict if
+		 * the two diffs originate from the same side.
+		 * 
+		 * @param diff1
+		 *            First of the two differences to consider for conflict detection.
+		 * @param diff2
+		 *            Second of the two differences to consider for conflict detection.
+		 * @return {@code true} if the two given diffs can conflict, {@code false} otherwise.
+		 */
+		private boolean canConflictWith(Diff diff1, Diff diff2) {
+			if (diff1 == diff2 || diff1.getSource() == diff2.getSource()) {
+				return false;
+			}
+			final Conflict conflict = diff1.getConflict();
+
+			return conflict == null || !conflict.getDifferences().contains(diff2);
+		}
+	}
+}