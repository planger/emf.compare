--- conflicted
+++ resolved
@@ -462,7 +462,6 @@
 			} else if (object instanceof Resource) {
 				text = ((Resource)object).getURI().lastSegment();
 			}
-<<<<<<< HEAD
 
 			// fallback to ItemProvider
 			if (text == null || "".equals(text)) { //$NON-NLS-1$
@@ -526,10 +525,6 @@
 					textDialog.setBlockOnOpen(false);
 					textDialog.open();
 				}
-=======
-			if (text == null || "".equals(text)) { //$NON-NLS-1$
-				text = adapterProvider.getText(object);
->>>>>>> e14b6b81
 			}
 		}
 	}
