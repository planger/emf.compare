/**
 * Copyright (c) 2012 Obeo.
 * All rights reserved. This program and the accompanying materials
 * are made available under the terms of the Eclipse Public License v1.0
 * which accompanies this distribution, and is available at
 * http://www.eclipse.org/legal/epl-v10.html
 * 
 * Contributors:
 *     Obeo - initial API and implementation
 */
package org.eclipse.emf.compare.tests.fullcomparison;

import com.google.common.cache.CacheBuilder;

import java.io.IOException;

import org.eclipse.emf.compare.EMFCompare;
import org.eclipse.emf.compare.match.DefaultMatchEngine;
import org.eclipse.emf.compare.match.IMatchEngine;
import org.eclipse.emf.compare.match.eobject.EditionDistance;
import org.eclipse.emf.compare.match.eobject.IEObjectMatcher;
import org.eclipse.emf.compare.match.eobject.IdentifierEObjectMatcher;
import org.eclipse.emf.compare.match.eobject.ProximityEObjectMatcher;
import org.eclipse.emf.compare.scope.DefaultComparisonScope;
import org.eclipse.emf.compare.scope.IComparisonScope;
import org.eclipse.emf.compare.tests.fullcomparison.data.distance.DistanceMatchInputData;
import org.eclipse.emf.compare.tests.suite.AllTests;
import org.eclipse.emf.ecore.EPackage;
import org.eclipse.emf.ecore.resource.Resource;
import org.eclipse.uml2.uml.UMLPackage;
import org.eclipse.uml2.uml.internal.resource.UMLResourceFactoryImpl;
import org.junit.Before;
import org.junit.Test;

/**
 * A very crude performance test comparing the match per id and match per content time.
 * 
 * @author <a href="mailto:cedric.brun@obeo.fr">Cedric Brun</a>
 */
public class MatchPerformanceComparisonTest {

	DistanceMatchInputData data = new DistanceMatchInputData();

	int nbIterations = 10;

	Resource left;

	Resource right;

	Resource origin;

	@Before
	public void setUp() throws Exception {
		AllTests.fillEMFRegistries();
		EPackage.Registry.INSTANCE.put(UMLPackage.eNS_URI, UMLPackage.eINSTANCE);

		Resource.Factory.Registry.INSTANCE.getExtensionToFactoryMap().put("uml", //$NON-NLS-1$
				new UMLResourceFactoryImpl());
		left = data.getNominalUMLLeft();
		right = data.getNominalUMLRight();
		origin = data.getNominalUMLOrigin();
	}

	@Test
	public void warmup() throws IOException {
<<<<<<< HEAD
		final IEObjectMatcher contentMatcher = new ProximityEObjectMatcher(EditionDistance.builder(
				EqualityHelper.createDefaultCache(CacheBuilder.newBuilder().maximumSize(
						DefaultMatchEngine.DEFAULT_EOBJECT_URI_CACHE_MAX_SIZE))).build());
=======
		final IEObjectMatcher contentMatcher = ProximityEObjectMatcher.builder(
				EditionDistance.builder().build()).build();
>>>>>>> 3f39aceb
		final IEObjectMatcher matcher = new IdentifierEObjectMatcher(contentMatcher);
		IMatchEngine matchEngine = new DefaultMatchEngine(matcher);
		final IComparisonScope scope = new DefaultComparisonScope(left, right, origin);
		matchEngine.match(scope, EMFCompare.createDefaultConfiguration());
	}

	@Test
	public void matchPerIdAlmostIdenticalModels() throws IOException {
		final IEObjectMatcher matcher = new IdentifierEObjectMatcher();
		IMatchEngine matchEngine = new DefaultMatchEngine(matcher);
		final IComparisonScope scope = new DefaultComparisonScope(left, right, origin);
		for (int i = 0; i < nbIterations; i++) {
			matchEngine.match(scope, EMFCompare.createDefaultConfiguration());
		}
	}

	@Test
	public void matchPerContentAlmostIdenticalModels() throws IOException {
<<<<<<< HEAD
		final IEObjectMatcher contentMatcher = new ProximityEObjectMatcher(EditionDistance.builder(
				EqualityHelper.createDefaultCache(CacheBuilder.newBuilder().maximumSize(
						DefaultMatchEngine.DEFAULT_EOBJECT_URI_CACHE_MAX_SIZE))).build());
		IMatchEngine matchEngine = new DefaultMatchEngine(contentMatcher);
=======
		final IEObjectMatcher contentMatcher = ProximityEObjectMatcher.builder(
				EditionDistance.builder().build()).build();
		DefaultMatchEngine matchEngine = new DefaultMatchEngine(contentMatcher);
>>>>>>> 3f39aceb
		final IComparisonScope scope = new DefaultComparisonScope(left, right, origin);
		for (int i = 0; i < nbIterations; i++) {
			matchEngine.match(scope, EMFCompare.createDefaultConfiguration());
		}
	}
}
<|MERGE_RESOLUTION|>--- conflicted
+++ resolved
@@ -1,107 +1,92 @@
-/**
- * Copyright (c) 2012 Obeo.
- * All rights reserved. This program and the accompanying materials
- * are made available under the terms of the Eclipse Public License v1.0
- * which accompanies this distribution, and is available at
- * http://www.eclipse.org/legal/epl-v10.html
- * 
- * Contributors:
- *     Obeo - initial API and implementation
- */
-package org.eclipse.emf.compare.tests.fullcomparison;
-
-import com.google.common.cache.CacheBuilder;
-
-import java.io.IOException;
-
-import org.eclipse.emf.compare.EMFCompare;
-import org.eclipse.emf.compare.match.DefaultMatchEngine;
-import org.eclipse.emf.compare.match.IMatchEngine;
-import org.eclipse.emf.compare.match.eobject.EditionDistance;
-import org.eclipse.emf.compare.match.eobject.IEObjectMatcher;
-import org.eclipse.emf.compare.match.eobject.IdentifierEObjectMatcher;
-import org.eclipse.emf.compare.match.eobject.ProximityEObjectMatcher;
-import org.eclipse.emf.compare.scope.DefaultComparisonScope;
-import org.eclipse.emf.compare.scope.IComparisonScope;
-import org.eclipse.emf.compare.tests.fullcomparison.data.distance.DistanceMatchInputData;
-import org.eclipse.emf.compare.tests.suite.AllTests;
-import org.eclipse.emf.ecore.EPackage;
-import org.eclipse.emf.ecore.resource.Resource;
-import org.eclipse.uml2.uml.UMLPackage;
-import org.eclipse.uml2.uml.internal.resource.UMLResourceFactoryImpl;
-import org.junit.Before;
-import org.junit.Test;
-
-/**
- * A very crude performance test comparing the match per id and match per content time.
- * 
- * @author <a href="mailto:cedric.brun@obeo.fr">Cedric Brun</a>
- */
-public class MatchPerformanceComparisonTest {
-
-	DistanceMatchInputData data = new DistanceMatchInputData();
-
-	int nbIterations = 10;
-
-	Resource left;
-
-	Resource right;
-
-	Resource origin;
-
-	@Before
-	public void setUp() throws Exception {
-		AllTests.fillEMFRegistries();
-		EPackage.Registry.INSTANCE.put(UMLPackage.eNS_URI, UMLPackage.eINSTANCE);
-
-		Resource.Factory.Registry.INSTANCE.getExtensionToFactoryMap().put("uml", //$NON-NLS-1$
-				new UMLResourceFactoryImpl());
-		left = data.getNominalUMLLeft();
-		right = data.getNominalUMLRight();
-		origin = data.getNominalUMLOrigin();
-	}
-
-	@Test
-	public void warmup() throws IOException {
-<<<<<<< HEAD
-		final IEObjectMatcher contentMatcher = new ProximityEObjectMatcher(EditionDistance.builder(
-				EqualityHelper.createDefaultCache(CacheBuilder.newBuilder().maximumSize(
-						DefaultMatchEngine.DEFAULT_EOBJECT_URI_CACHE_MAX_SIZE))).build());
-=======
-		final IEObjectMatcher contentMatcher = ProximityEObjectMatcher.builder(
-				EditionDistance.builder().build()).build();
->>>>>>> 3f39aceb
-		final IEObjectMatcher matcher = new IdentifierEObjectMatcher(contentMatcher);
-		IMatchEngine matchEngine = new DefaultMatchEngine(matcher);
-		final IComparisonScope scope = new DefaultComparisonScope(left, right, origin);
-		matchEngine.match(scope, EMFCompare.createDefaultConfiguration());
-	}
-
-	@Test
-	public void matchPerIdAlmostIdenticalModels() throws IOException {
-		final IEObjectMatcher matcher = new IdentifierEObjectMatcher();
-		IMatchEngine matchEngine = new DefaultMatchEngine(matcher);
-		final IComparisonScope scope = new DefaultComparisonScope(left, right, origin);
-		for (int i = 0; i < nbIterations; i++) {
-			matchEngine.match(scope, EMFCompare.createDefaultConfiguration());
-		}
-	}
-
-	@Test
-	public void matchPerContentAlmostIdenticalModels() throws IOException {
-<<<<<<< HEAD
-		final IEObjectMatcher contentMatcher = new ProximityEObjectMatcher(EditionDistance.builder(
-				EqualityHelper.createDefaultCache(CacheBuilder.newBuilder().maximumSize(
-						DefaultMatchEngine.DEFAULT_EOBJECT_URI_CACHE_MAX_SIZE))).build());
-		IMatchEngine matchEngine = new DefaultMatchEngine(contentMatcher);
-=======
-		final IEObjectMatcher contentMatcher = ProximityEObjectMatcher.builder(
-				EditionDistance.builder().build()).build();
-		DefaultMatchEngine matchEngine = new DefaultMatchEngine(contentMatcher);
->>>>>>> 3f39aceb
-		final IComparisonScope scope = new DefaultComparisonScope(left, right, origin);
-		for (int i = 0; i < nbIterations; i++) {
-			matchEngine.match(scope, EMFCompare.createDefaultConfiguration());
-		}
-	}
-}
+/**
+ * Copyright (c) 2012 Obeo.
+ * All rights reserved. This program and the accompanying materials
+ * are made available under the terms of the Eclipse Public License v1.0
+ * which accompanies this distribution, and is available at
+ * http://www.eclipse.org/legal/epl-v10.html
+ * 
+ * Contributors:
+ *     Obeo - initial API and implementation
+ */
+package org.eclipse.emf.compare.tests.fullcomparison;
+
+import com.google.common.cache.CacheBuilder;
+
+import java.io.IOException;
+
+import org.eclipse.emf.compare.EMFCompare;
+import org.eclipse.emf.compare.match.DefaultMatchEngine;
+import org.eclipse.emf.compare.match.IMatchEngine;
+import org.eclipse.emf.compare.match.eobject.EditionDistance;
+import org.eclipse.emf.compare.match.eobject.IEObjectMatcher;
+import org.eclipse.emf.compare.match.eobject.IdentifierEObjectMatcher;
+import org.eclipse.emf.compare.match.eobject.ProximityEObjectMatcher;
+import org.eclipse.emf.compare.scope.DefaultComparisonScope;
+import org.eclipse.emf.compare.scope.IComparisonScope;
+import org.eclipse.emf.compare.tests.fullcomparison.data.distance.DistanceMatchInputData;
+import org.eclipse.emf.compare.tests.suite.AllTests;
+import org.eclipse.emf.ecore.EPackage;
+import org.eclipse.emf.ecore.resource.Resource;
+import org.eclipse.uml2.uml.UMLPackage;
+import org.eclipse.uml2.uml.internal.resource.UMLResourceFactoryImpl;
+import org.junit.Before;
+import org.junit.Test;
+
+/**
+ * A very crude performance test comparing the match per id and match per content time.
+ * 
+ * @author <a href="mailto:cedric.brun@obeo.fr">Cedric Brun</a>
+ */
+public class MatchPerformanceComparisonTest {
+
+	DistanceMatchInputData data = new DistanceMatchInputData();
+
+	int nbIterations = 10;
+
+	Resource left;
+
+	Resource right;
+
+	Resource origin;
+
+	@Before
+	public void setUp() throws Exception {
+		AllTests.fillEMFRegistries();
+		EPackage.Registry.INSTANCE.put(UMLPackage.eNS_URI, UMLPackage.eINSTANCE);
+
+		Resource.Factory.Registry.INSTANCE.getExtensionToFactoryMap().put("uml", //$NON-NLS-1$
+				new UMLResourceFactoryImpl());
+		left = data.getNominalUMLLeft();
+		right = data.getNominalUMLRight();
+		origin = data.getNominalUMLOrigin();
+	}
+
+	@Test
+	public void warmup() throws IOException {
+		final IEObjectMatcher contentMatcher = new ProximityEObjectMatcher(EditionDistance.builder().build());
+		final IEObjectMatcher matcher = new IdentifierEObjectMatcher(contentMatcher);
+		IMatchEngine matchEngine = new DefaultMatchEngine(matcher);
+		final IComparisonScope scope = new DefaultComparisonScope(left, right, origin);
+		matchEngine.match(scope, EMFCompare.createDefaultConfiguration());
+	}
+
+	@Test
+	public void matchPerIdAlmostIdenticalModels() throws IOException {
+		final IEObjectMatcher matcher = new IdentifierEObjectMatcher();
+		IMatchEngine matchEngine = new DefaultMatchEngine(matcher);
+		final IComparisonScope scope = new DefaultComparisonScope(left, right, origin);
+		for (int i = 0; i < nbIterations; i++) {
+			matchEngine.match(scope, EMFCompare.createDefaultConfiguration());
+		}
+	}
+
+	@Test
+	public void matchPerContentAlmostIdenticalModels() throws IOException {
+		final IEObjectMatcher contentMatcher = new ProximityEObjectMatcher(EditionDistance.builder().build());
+		IMatchEngine matchEngine = new DefaultMatchEngine(contentMatcher);
+		final IComparisonScope scope = new DefaultComparisonScope(left, right, origin);
+		for (int i = 0; i < nbIterations; i++) {
+			matchEngine.match(scope, EMFCompare.createDefaultConfiguration());
+		}
+	}
+}