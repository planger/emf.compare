/**
 * Copyright (c) 2012 Obeo.
 * All rights reserved. This program and the accompanying materials
 * are made available under the terms of the Eclipse Public License v1.0
 * which accompanies this distribution, and is available at
 * http://www.eclipse.org/legal/epl-v10.html
 * 
 * Contributors:
 *     Obeo - initial API and implementation
 */
package org.eclipse.emf.compare.tests.framework.junit.internal;

import com.google.common.cache.CacheBuilder;

import java.lang.reflect.Constructor;

import org.eclipse.emf.common.notify.Notifier;
import org.eclipse.emf.compare.Comparison;
import org.eclipse.emf.compare.EMFCompare;
import org.eclipse.emf.compare.diff.DefaultDiffEngine;
import org.eclipse.emf.compare.diff.IDiffEngine;
import org.eclipse.emf.compare.match.DefaultMatchEngine;
import org.eclipse.emf.compare.match.IMatchEngine;
import org.eclipse.emf.compare.match.eobject.EditionDistance;
import org.eclipse.emf.compare.match.eobject.IEObjectMatcher;
import org.eclipse.emf.compare.match.eobject.IdentifierEObjectMatcher;
import org.eclipse.emf.compare.match.eobject.ProximityEObjectMatcher;
import org.eclipse.emf.compare.scope.DefaultComparisonScope;
import org.eclipse.emf.compare.scope.IComparisonScope;
import org.eclipse.emf.compare.tests.framework.NotifierTuple;
import org.eclipse.emf.compare.tests.framework.junit.annotation.DiffTest;
import org.junit.runners.model.FrameworkMethod;
import org.junit.runners.model.Statement;

/**
 * This implementation of a {@link Statement} allows us to call methods annotated with {@link DiffTest} on the
 * result of a Differencing process.
 * 
 * @author <a href="mailto:laurent.goubet@obeo.fr">Laurent Goubet</a>
 */
public class DiffStatement extends Statement {
	/** Target of the test. */
	private final Object testObject;

	/**
	 * The statement that should be executed to retrieve the {@link NotifierTuple} we are to match.
	 */
	private final ResultStatement<NotifierTuple> tupleStatement;

	/** The actual test method. */
	private final FrameworkMethod test;

	/**
	 * Instantiates our statement given its target object and tuple as well as the test methods.
	 * 
	 * @param testObject
	 *            Target of the test.
	 * @param tupleStatement
	 *            The statement that should be executed to retrieve the {@link NotifierTuple} we are to match
	 *            and diff.
	 * @param test
	 *            The actual test method.
	 */
	public DiffStatement(Object testObject, ResultStatement<NotifierTuple> tupleStatement,
			FrameworkMethod test) {
		this.testObject = testObject;
		this.tupleStatement = tupleStatement;
		this.test = test;
	}

	/**
	 * {@inheritDoc}
	 * 
	 * @see org.junit.runners.model.Statement#evaluate()
	 */
	@Override
	public void evaluate() throws Throwable {
		tupleStatement.evaluate();
		final NotifierTuple tuple = tupleStatement.getResult();

		final DiffTest annotation = test.getAnnotation(DiffTest.class);
		final IComparisonScope scope = createComparisonScope(tuple, annotation);
		final IMatchEngine matchEngine = createMatchEngine(annotation);
		final IDiffEngine diffEngine = createDiffEngine(annotation);
		final Comparison comparison = matchEngine.match(scope, EMFCompare.createDefaultConfiguration());
		diffEngine.diff(comparison);

		test.invokeExplosively(testObject, scope, comparison);
	}

	/**
	 * Creates the match engine specified by the given annotation if it has a public no-arg constructor, use
	 * the {@link DefaultMatchEngine default} otherwise.
	 * 
	 * @param annotation
	 *            The annotation on which is defined the match engine we are to use.
	 * @return An instance of the specified match engine if it has a public no-arg constructor; an instance of
	 *         the {@link DefaultMatchEngine} otherwise.
	 */
	private static IMatchEngine createMatchEngine(DiffTest annotation) {
		final Class<? extends IMatchEngine> engineClass = annotation.matchEngine();

		IMatchEngine engine = null;
		try {
			engine = engineClass.newInstance();
		} catch (InstantiationException e) {
			// Swallow : we'll create a default engine instead.
		} catch (IllegalAccessException e) {
			// Swallow : we'll create a default engine instead.
		}
		if (engine == null) {
<<<<<<< HEAD
			final IEObjectMatcher contentMatcher = new ProximityEObjectMatcher(EditionDistance.builder(
					EqualityHelper.createDefaultCache(CacheBuilder.newBuilder().maximumSize(
							DefaultMatchEngine.DEFAULT_EOBJECT_URI_CACHE_MAX_SIZE))).build());
=======
			final IEObjectMatcher contentMatcher = ProximityEObjectMatcher.builder(
					EditionDistance.builder().build()).build();
>>>>>>> 3f39aceb
			final IEObjectMatcher matcher = new IdentifierEObjectMatcher(contentMatcher);
			engine = new DefaultMatchEngine(matcher);
		}
		return engine;
	}

	/**
	 * Creates the diff engine specified by the given annotation if it has a public no-arg constructor, use
	 * the {@link DefaultDiffEngine default} otherwise.
	 * 
	 * @param annotation
	 *            The annotation on which is defined the diff engine we are to use.
	 * @return An instance of the specified diff engine if it has a public no-arg constructor; an instance of
	 *         the {@link DefaultDiffEngine} otherwise.
	 */
	private static IDiffEngine createDiffEngine(DiffTest annotation) {
		final Class<? extends IDiffEngine> engineClass = annotation.diffEngine();

		IDiffEngine engine = null;
		try {
			engine = engineClass.newInstance();
		} catch (InstantiationException e) {
			// Swallow : we'll create a default engine instead.
		} catch (IllegalAccessException e) {
			// Swallow : we'll create a default engine instead.
		}
		if (engine == null) {
			engine = new DefaultDiffEngine();
		}
		return engine;
	}

	/**
	 * Creates the comparison scope specified by the given annotation if it has a public constructor taking
	 * three {@link Notifier}s as parameters. We'll return an instance of the {@link DefaultComparisonScope}
	 * otherwise.
	 * 
	 * @param tuple
	 *            The tuple for which we need a comparison scope.
	 * @param annotation
	 *            The annotation on which is specified the desired scope's class.
	 * @return An instance of the specified comparison scope it it has the expected constructor, an instance
	 *         of the {@link DefaultComparisonScope} otherwise.
	 */
	private static IComparisonScope createComparisonScope(NotifierTuple tuple, DiffTest annotation) {
		final Class<? extends IComparisonScope> scopeClass = annotation.scope();

		IComparisonScope scope = null;
		try {
			final Constructor<? extends IComparisonScope> constructor = scopeClass.getConstructor(
					Notifier.class, Notifier.class, Notifier.class);
			scope = constructor.newInstance(tuple.getLeft(), tuple.getRight(), tuple.getOrigin());
			// CHECKSTYLE:OFF invoking a constructor requires 7 catches. Since
			// we're swallowing all exceptions, we simply catch everything.
		} catch (Exception e) {
			// CHECKSTYLE:ON
			// Swallow : we'll create a default engine instead.
		}
		if (scope == null) {
			scope = new DefaultComparisonScope(tuple.getLeft(), tuple.getRight(), tuple.getOrigin());
		}
		return scope;
	}
}
<|MERGE_RESOLUTION|>--- conflicted
+++ resolved
@@ -1,183 +1,176 @@
-/**
- * Copyright (c) 2012 Obeo.
- * All rights reserved. This program and the accompanying materials
- * are made available under the terms of the Eclipse Public License v1.0
- * which accompanies this distribution, and is available at
- * http://www.eclipse.org/legal/epl-v10.html
- * 
- * Contributors:
- *     Obeo - initial API and implementation
- */
-package org.eclipse.emf.compare.tests.framework.junit.internal;
-
-import com.google.common.cache.CacheBuilder;
-
-import java.lang.reflect.Constructor;
-
-import org.eclipse.emf.common.notify.Notifier;
-import org.eclipse.emf.compare.Comparison;
-import org.eclipse.emf.compare.EMFCompare;
-import org.eclipse.emf.compare.diff.DefaultDiffEngine;
-import org.eclipse.emf.compare.diff.IDiffEngine;
-import org.eclipse.emf.compare.match.DefaultMatchEngine;
-import org.eclipse.emf.compare.match.IMatchEngine;
-import org.eclipse.emf.compare.match.eobject.EditionDistance;
-import org.eclipse.emf.compare.match.eobject.IEObjectMatcher;
-import org.eclipse.emf.compare.match.eobject.IdentifierEObjectMatcher;
-import org.eclipse.emf.compare.match.eobject.ProximityEObjectMatcher;
-import org.eclipse.emf.compare.scope.DefaultComparisonScope;
-import org.eclipse.emf.compare.scope.IComparisonScope;
-import org.eclipse.emf.compare.tests.framework.NotifierTuple;
-import org.eclipse.emf.compare.tests.framework.junit.annotation.DiffTest;
-import org.junit.runners.model.FrameworkMethod;
-import org.junit.runners.model.Statement;
-
-/**
- * This implementation of a {@link Statement} allows us to call methods annotated with {@link DiffTest} on the
- * result of a Differencing process.
- * 
- * @author <a href="mailto:laurent.goubet@obeo.fr">Laurent Goubet</a>
- */
-public class DiffStatement extends Statement {
-	/** Target of the test. */
-	private final Object testObject;
-
-	/**
-	 * The statement that should be executed to retrieve the {@link NotifierTuple} we are to match.
-	 */
-	private final ResultStatement<NotifierTuple> tupleStatement;
-
-	/** The actual test method. */
-	private final FrameworkMethod test;
-
-	/**
-	 * Instantiates our statement given its target object and tuple as well as the test methods.
-	 * 
-	 * @param testObject
-	 *            Target of the test.
-	 * @param tupleStatement
-	 *            The statement that should be executed to retrieve the {@link NotifierTuple} we are to match
-	 *            and diff.
-	 * @param test
-	 *            The actual test method.
-	 */
-	public DiffStatement(Object testObject, ResultStatement<NotifierTuple> tupleStatement,
-			FrameworkMethod test) {
-		this.testObject = testObject;
-		this.tupleStatement = tupleStatement;
-		this.test = test;
-	}
-
-	/**
-	 * {@inheritDoc}
-	 * 
-	 * @see org.junit.runners.model.Statement#evaluate()
-	 */
-	@Override
-	public void evaluate() throws Throwable {
-		tupleStatement.evaluate();
-		final NotifierTuple tuple = tupleStatement.getResult();
-
-		final DiffTest annotation = test.getAnnotation(DiffTest.class);
-		final IComparisonScope scope = createComparisonScope(tuple, annotation);
-		final IMatchEngine matchEngine = createMatchEngine(annotation);
-		final IDiffEngine diffEngine = createDiffEngine(annotation);
-		final Comparison comparison = matchEngine.match(scope, EMFCompare.createDefaultConfiguration());
-		diffEngine.diff(comparison);
-
-		test.invokeExplosively(testObject, scope, comparison);
-	}
-
-	/**
-	 * Creates the match engine specified by the given annotation if it has a public no-arg constructor, use
-	 * the {@link DefaultMatchEngine default} otherwise.
-	 * 
-	 * @param annotation
-	 *            The annotation on which is defined the match engine we are to use.
-	 * @return An instance of the specified match engine if it has a public no-arg constructor; an instance of
-	 *         the {@link DefaultMatchEngine} otherwise.
-	 */
-	private static IMatchEngine createMatchEngine(DiffTest annotation) {
-		final Class<? extends IMatchEngine> engineClass = annotation.matchEngine();
-
-		IMatchEngine engine = null;
-		try {
-			engine = engineClass.newInstance();
-		} catch (InstantiationException e) {
-			// Swallow : we'll create a default engine instead.
-		} catch (IllegalAccessException e) {
-			// Swallow : we'll create a default engine instead.
-		}
-		if (engine == null) {
-<<<<<<< HEAD
-			final IEObjectMatcher contentMatcher = new ProximityEObjectMatcher(EditionDistance.builder(
-					EqualityHelper.createDefaultCache(CacheBuilder.newBuilder().maximumSize(
-							DefaultMatchEngine.DEFAULT_EOBJECT_URI_CACHE_MAX_SIZE))).build());
-=======
-			final IEObjectMatcher contentMatcher = ProximityEObjectMatcher.builder(
-					EditionDistance.builder().build()).build();
->>>>>>> 3f39aceb
-			final IEObjectMatcher matcher = new IdentifierEObjectMatcher(contentMatcher);
-			engine = new DefaultMatchEngine(matcher);
-		}
-		return engine;
-	}
-
-	/**
-	 * Creates the diff engine specified by the given annotation if it has a public no-arg constructor, use
-	 * the {@link DefaultDiffEngine default} otherwise.
-	 * 
-	 * @param annotation
-	 *            The annotation on which is defined the diff engine we are to use.
-	 * @return An instance of the specified diff engine if it has a public no-arg constructor; an instance of
-	 *         the {@link DefaultDiffEngine} otherwise.
-	 */
-	private static IDiffEngine createDiffEngine(DiffTest annotation) {
-		final Class<? extends IDiffEngine> engineClass = annotation.diffEngine();
-
-		IDiffEngine engine = null;
-		try {
-			engine = engineClass.newInstance();
-		} catch (InstantiationException e) {
-			// Swallow : we'll create a default engine instead.
-		} catch (IllegalAccessException e) {
-			// Swallow : we'll create a default engine instead.
-		}
-		if (engine == null) {
-			engine = new DefaultDiffEngine();
-		}
-		return engine;
-	}
-
-	/**
-	 * Creates the comparison scope specified by the given annotation if it has a public constructor taking
-	 * three {@link Notifier}s as parameters. We'll return an instance of the {@link DefaultComparisonScope}
-	 * otherwise.
-	 * 
-	 * @param tuple
-	 *            The tuple for which we need a comparison scope.
-	 * @param annotation
-	 *            The annotation on which is specified the desired scope's class.
-	 * @return An instance of the specified comparison scope it it has the expected constructor, an instance
-	 *         of the {@link DefaultComparisonScope} otherwise.
-	 */
-	private static IComparisonScope createComparisonScope(NotifierTuple tuple, DiffTest annotation) {
-		final Class<? extends IComparisonScope> scopeClass = annotation.scope();
-
-		IComparisonScope scope = null;
-		try {
-			final Constructor<? extends IComparisonScope> constructor = scopeClass.getConstructor(
-					Notifier.class, Notifier.class, Notifier.class);
-			scope = constructor.newInstance(tuple.getLeft(), tuple.getRight(), tuple.getOrigin());
-			// CHECKSTYLE:OFF invoking a constructor requires 7 catches. Since
-			// we're swallowing all exceptions, we simply catch everything.
-		} catch (Exception e) {
-			// CHECKSTYLE:ON
-			// Swallow : we'll create a default engine instead.
-		}
-		if (scope == null) {
-			scope = new DefaultComparisonScope(tuple.getLeft(), tuple.getRight(), tuple.getOrigin());
-		}
-		return scope;
-	}
-}
+/**
+ * Copyright (c) 2012 Obeo.
+ * All rights reserved. This program and the accompanying materials
+ * are made available under the terms of the Eclipse Public License v1.0
+ * which accompanies this distribution, and is available at
+ * http://www.eclipse.org/legal/epl-v10.html
+ * 
+ * Contributors:
+ *     Obeo - initial API and implementation
+ */
+package org.eclipse.emf.compare.tests.framework.junit.internal;
+
+import com.google.common.cache.CacheBuilder;
+
+import java.lang.reflect.Constructor;
+
+import org.eclipse.emf.common.notify.Notifier;
+import org.eclipse.emf.compare.Comparison;
+import org.eclipse.emf.compare.EMFCompare;
+import org.eclipse.emf.compare.diff.DefaultDiffEngine;
+import org.eclipse.emf.compare.diff.IDiffEngine;
+import org.eclipse.emf.compare.match.DefaultMatchEngine;
+import org.eclipse.emf.compare.match.IMatchEngine;
+import org.eclipse.emf.compare.match.eobject.EditionDistance;
+import org.eclipse.emf.compare.match.eobject.IEObjectMatcher;
+import org.eclipse.emf.compare.match.eobject.IdentifierEObjectMatcher;
+import org.eclipse.emf.compare.match.eobject.ProximityEObjectMatcher;
+import org.eclipse.emf.compare.scope.DefaultComparisonScope;
+import org.eclipse.emf.compare.scope.IComparisonScope;
+import org.eclipse.emf.compare.tests.framework.NotifierTuple;
+import org.eclipse.emf.compare.tests.framework.junit.annotation.DiffTest;
+import org.junit.runners.model.FrameworkMethod;
+import org.junit.runners.model.Statement;
+
+/**
+ * This implementation of a {@link Statement} allows us to call methods annotated with {@link DiffTest} on the
+ * result of a Differencing process.
+ * 
+ * @author <a href="mailto:laurent.goubet@obeo.fr">Laurent Goubet</a>
+ */
+public class DiffStatement extends Statement {
+	/** Target of the test. */
+	private final Object testObject;
+
+	/**
+	 * The statement that should be executed to retrieve the {@link NotifierTuple} we are to match.
+	 */
+	private final ResultStatement<NotifierTuple> tupleStatement;
+
+	/** The actual test method. */
+	private final FrameworkMethod test;
+
+	/**
+	 * Instantiates our statement given its target object and tuple as well as the test methods.
+	 * 
+	 * @param testObject
+	 *            Target of the test.
+	 * @param tupleStatement
+	 *            The statement that should be executed to retrieve the {@link NotifierTuple} we are to match
+	 *            and diff.
+	 * @param test
+	 *            The actual test method.
+	 */
+	public DiffStatement(Object testObject, ResultStatement<NotifierTuple> tupleStatement,
+			FrameworkMethod test) {
+		this.testObject = testObject;
+		this.tupleStatement = tupleStatement;
+		this.test = test;
+	}
+
+	/**
+	 * {@inheritDoc}
+	 * 
+	 * @see org.junit.runners.model.Statement#evaluate()
+	 */
+	@Override
+	public void evaluate() throws Throwable {
+		tupleStatement.evaluate();
+		final NotifierTuple tuple = tupleStatement.getResult();
+
+		final DiffTest annotation = test.getAnnotation(DiffTest.class);
+		final IComparisonScope scope = createComparisonScope(tuple, annotation);
+		final IMatchEngine matchEngine = createMatchEngine(annotation);
+		final IDiffEngine diffEngine = createDiffEngine(annotation);
+		final Comparison comparison = matchEngine.match(scope, EMFCompare.createDefaultConfiguration());
+		diffEngine.diff(comparison);
+
+		test.invokeExplosively(testObject, scope, comparison);
+	}
+
+	/**
+	 * Creates the match engine specified by the given annotation if it has a public no-arg constructor, use
+	 * the {@link DefaultMatchEngine default} otherwise.
+	 * 
+	 * @param annotation
+	 *            The annotation on which is defined the match engine we are to use.
+	 * @return An instance of the specified match engine if it has a public no-arg constructor; an instance of
+	 *         the {@link DefaultMatchEngine} otherwise.
+	 */
+	private static IMatchEngine createMatchEngine(DiffTest annotation) {
+		final Class<? extends IMatchEngine> engineClass = annotation.matchEngine();
+
+		IMatchEngine engine = null;
+		try {
+			engine = engineClass.newInstance();
+		} catch (InstantiationException e) {
+			// Swallow : we'll create a default engine instead.
+		} catch (IllegalAccessException e) {
+			// Swallow : we'll create a default engine instead.
+		}
+		if (engine == null) {
+			final IEObjectMatcher contentMatcher = new ProximityEObjectMatcher(EditionDistance.builder().build());
+			final IEObjectMatcher matcher = new IdentifierEObjectMatcher(contentMatcher);
+			engine = new DefaultMatchEngine(matcher);
+		}
+		return engine;
+	}
+
+	/**
+	 * Creates the diff engine specified by the given annotation if it has a public no-arg constructor, use
+	 * the {@link DefaultDiffEngine default} otherwise.
+	 * 
+	 * @param annotation
+	 *            The annotation on which is defined the diff engine we are to use.
+	 * @return An instance of the specified diff engine if it has a public no-arg constructor; an instance of
+	 *         the {@link DefaultDiffEngine} otherwise.
+	 */
+	private static IDiffEngine createDiffEngine(DiffTest annotation) {
+		final Class<? extends IDiffEngine> engineClass = annotation.diffEngine();
+
+		IDiffEngine engine = null;
+		try {
+			engine = engineClass.newInstance();
+		} catch (InstantiationException e) {
+			// Swallow : we'll create a default engine instead.
+		} catch (IllegalAccessException e) {
+			// Swallow : we'll create a default engine instead.
+		}
+		if (engine == null) {
+			engine = new DefaultDiffEngine();
+		}
+		return engine;
+	}
+
+	/**
+	 * Creates the comparison scope specified by the given annotation if it has a public constructor taking
+	 * three {@link Notifier}s as parameters. We'll return an instance of the {@link DefaultComparisonScope}
+	 * otherwise.
+	 * 
+	 * @param tuple
+	 *            The tuple for which we need a comparison scope.
+	 * @param annotation
+	 *            The annotation on which is specified the desired scope's class.
+	 * @return An instance of the specified comparison scope it it has the expected constructor, an instance
+	 *         of the {@link DefaultComparisonScope} otherwise.
+	 */
+	private static IComparisonScope createComparisonScope(NotifierTuple tuple, DiffTest annotation) {
+		final Class<? extends IComparisonScope> scopeClass = annotation.scope();
+
+		IComparisonScope scope = null;
+		try {
+			final Constructor<? extends IComparisonScope> constructor = scopeClass.getConstructor(
+					Notifier.class, Notifier.class, Notifier.class);
+			scope = constructor.newInstance(tuple.getLeft(), tuple.getRight(), tuple.getOrigin());
+			// CHECKSTYLE:OFF invoking a constructor requires 7 catches. Since
+			// we're swallowing all exceptions, we simply catch everything.
+		} catch (Exception e) {
+			// CHECKSTYLE:ON
+			// Swallow : we'll create a default engine instead.
+		}
+		if (scope == null) {
+			scope = new DefaultComparisonScope(tuple.getLeft(), tuple.getRight(), tuple.getOrigin());
+		}
+		return scope;
+	}
+}