/**
 * Copyright (c) 2011, 2014 Obeo.
 * All rights reserved. This program and the accompanying materials
 * are made available under the terms of the Eclipse Public License v1.0
 * which accompanies this distribution, and is available at
 * http://www.eclipse.org/legal/epl-v10.html
 * 
 * Contributors:
 *     Obeo - initial API and implementation
 */
package org.eclipse.emf.compare.tests.nodes;

import org.eclipse.emf.ecore.EFactory;

/**
 * <!-- begin-user-doc -->
 * The <b>Factory</b> for the model.
 * It provides a create method for each non-abstract class of the model.
 * <!-- end-user-doc -->
 * @see org.eclipse.emf.compare.tests.nodes.NodesPackage
 * @generated
 */
public interface NodesFactory extends EFactory {
	/**
	 * <!-- begin-user-doc -->
	 * <!-- end-user-doc -->
	 * @generated
	 */
	String copyright = "Copyright (c) 2011, 2012 Obeo.\r\nAll rights reserved. This program and the accompanying materials\r\nare made available under the terms of the Eclipse Public License v1.0\r\nwhich accompanies this distribution, and is available at\r\nhttp://www.eclipse.org/legal/epl-v10.html\r\n\r\nContributors:\r\n    Obeo - initial API and implementation"; //$NON-NLS-1$

	/**
	 * The singleton instance of the factory.
	 * <!-- begin-user-doc -->
	 * <!-- end-user-doc -->
	 * @generated
	 */
	NodesFactory eINSTANCE = org.eclipse.emf.compare.tests.nodes.impl.NodesFactoryImpl.init();

	/**
	 * Returns a new object of class '<em>Node</em>'.
	 * <!-- begin-user-doc -->
	 * <!-- end-user-doc -->
	 * @return a new object of class '<em>Node</em>'.
	 * @generated
	 */
	Node createNode();

	/**
	 * Returns a new object of class '<em>Node Multiple Containment</em>'.
	 * <!-- begin-user-doc -->
	 * <!-- end-user-doc -->
	 * @return a new object of class '<em>Node Multiple Containment</em>'.
	 * @generated
	 */
	NodeMultipleContainment createNodeMultipleContainment();

	/**
	 * Returns a new object of class '<em>Node Single Value Containment</em>'.
	 * <!-- begin-user-doc -->
	 * <!-- end-user-doc -->
	 * @return a new object of class '<em>Node Single Value Containment</em>'.
	 * @generated
	 */
	NodeSingleValueContainment createNodeSingleValueContainment();

	/**
	 * Returns a new object of class '<em>Node Single Value Attribute</em>'.
	 * <!-- begin-user-doc -->
	 * <!-- end-user-doc -->
	 * @return a new object of class '<em>Node Single Value Attribute</em>'.
	 * @generated
	 */
	NodeSingleValueAttribute createNodeSingleValueAttribute();

	/**
	 * Returns a new object of class '<em>Node Multi Valued Attribute</em>'.
	 * <!-- begin-user-doc -->
	 * <!-- end-user-doc -->
	 * @return a new object of class '<em>Node Multi Valued Attribute</em>'.
	 * @generated
	 */
	NodeMultiValuedAttribute createNodeMultiValuedAttribute();

	/**
	 * Returns a new object of class '<em>Node Single Value Reference</em>'.
	 * <!-- begin-user-doc -->
	 * <!-- end-user-doc -->
	 * @return a new object of class '<em>Node Single Value Reference</em>'.
	 * @generated
	 */
	NodeSingleValueReference createNodeSingleValueReference();

	/**
	 * Returns a new object of class '<em>Node Multi Value Reference</em>'.
	 * <!-- begin-user-doc -->
	 * <!-- end-user-doc -->
	 * @return a new object of class '<em>Node Multi Value Reference</em>'.
	 * @generated
	 */
	NodeMultiValueReference createNodeMultiValueReference();

	/**
	 * Returns a new object of class '<em>Node Opposite Ref One To One</em>'.
	 * <!-- begin-user-doc -->
	 * <!-- end-user-doc -->
	 * @return a new object of class '<em>Node Opposite Ref One To One</em>'.
	 * @generated
	 */
	NodeOppositeRefOneToOne createNodeOppositeRefOneToOne();

	/**
	 * Returns a new object of class '<em>Node Opposite Ref One To Many</em>'.
	 * <!-- begin-user-doc -->
	 * <!-- end-user-doc -->
	 * @return a new object of class '<em>Node Opposite Ref One To Many</em>'.
	 * @generated
	 */
	NodeOppositeRefOneToMany createNodeOppositeRefOneToMany();

	/**
	 * Returns a new object of class '<em>Node Opposite Ref Many To Many</em>'.
	 * <!-- begin-user-doc -->
	 * <!-- end-user-doc -->
	 * @return a new object of class '<em>Node Opposite Ref Many To Many</em>'.
	 * @generated
	 */
	NodeOppositeRefManyToMany createNodeOppositeRefManyToMany();

	/**
	 * Returns a new object of class '<em>Node Feature Map Containment</em>'.
	 * <!-- begin-user-doc -->
	 * <!-- end-user-doc -->
	 * @return a new object of class '<em>Node Feature Map Containment</em>'.
	 * @generated
	 */
	NodeFeatureMapContainment createNodeFeatureMapContainment();

	/**
	 * Returns a new object of class '<em>Node Feature Map Non Containment</em>'.
	 * <!-- begin-user-doc -->
	 * <!-- end-user-doc -->
	 * @return a new object of class '<em>Node Feature Map Non Containment</em>'.
	 * @generated
	 */
	NodeFeatureMapNonContainment createNodeFeatureMapNonContainment();

	/**
	 * Returns a new object of class '<em>Node Feature Map Containment2</em>'.
	 * <!-- begin-user-doc -->
	 * <!-- end-user-doc -->
	 * @return a new object of class '<em>Node Feature Map Containment2</em>'.
	 * @generated
	 */
	NodeFeatureMapContainment2 createNodeFeatureMapContainment2();

	/**
<<<<<<< HEAD
	 * Returns a new object of class '<em>Mono Valued Node Feature Map Non Containment</em>'.
	 * <!-- begin-user-doc -->
	 * <!-- end-user-doc -->
	 * @return a new object of class '<em>Mono Valued Node Feature Map Non Containment</em>'.
	 * @generated
	 */
	MonoValuedNodeFeatureMapNonContainment createMonoValuedNodeFeatureMapNonContainment();
=======
	 * Returns a new object of class '<em>Node Single Value EEnum Attribute</em>'.
	 * <!-- begin-user-doc -->
	 * <!-- end-user-doc -->
	 * @return a new object of class '<em>Node Single Value EEnum Attribute</em>'.
	 * @generated
	 */
	NodeSingleValueEEnumAttribute createNodeSingleValueEEnumAttribute();

	/**
	 * Returns a new object of class '<em>Node Multi Value EEnum Attribute</em>'.
	 * <!-- begin-user-doc -->
	 * <!-- end-user-doc -->
	 * @return a new object of class '<em>Node Multi Value EEnum Attribute</em>'.
	 * @generated
	 */
	NodeMultiValueEEnumAttribute createNodeMultiValueEEnumAttribute();
>>>>>>> 46df54f5

	/**
	 * Returns the package supported by this factory.
	 * <!-- begin-user-doc -->
	 * <!-- end-user-doc -->
	 * @return the package supported by this factory.
	 * @generated
	 */
	NodesPackage getNodesPackage();

} //NodesFactory<|MERGE_RESOLUTION|>--- conflicted
+++ resolved
@@ -1,5 +1,5 @@
 /**
- * Copyright (c) 2011, 2014 Obeo.
+ * Copyright (c) 2011, 2012 Obeo.
  * All rights reserved. This program and the accompanying materials
  * are made available under the terms of the Eclipse Public License v1.0
  * which accompanies this distribution, and is available at
@@ -154,15 +154,6 @@
 	NodeFeatureMapContainment2 createNodeFeatureMapContainment2();
 
 	/**
-<<<<<<< HEAD
-	 * Returns a new object of class '<em>Mono Valued Node Feature Map Non Containment</em>'.
-	 * <!-- begin-user-doc -->
-	 * <!-- end-user-doc -->
-	 * @return a new object of class '<em>Mono Valued Node Feature Map Non Containment</em>'.
-	 * @generated
-	 */
-	MonoValuedNodeFeatureMapNonContainment createMonoValuedNodeFeatureMapNonContainment();
-=======
 	 * Returns a new object of class '<em>Node Single Value EEnum Attribute</em>'.
 	 * <!-- begin-user-doc -->
 	 * <!-- end-user-doc -->
@@ -179,7 +170,15 @@
 	 * @generated
 	 */
 	NodeMultiValueEEnumAttribute createNodeMultiValueEEnumAttribute();
->>>>>>> 46df54f5
+
+	/**
+	 * Returns a new object of class '<em>Mono Valued Node Feature Map Non Containment</em>'.
+	 * <!-- begin-user-doc -->
+	 * <!-- end-user-doc -->
+	 * @return a new object of class '<em>Mono Valued Node Feature Map Non Containment</em>'.
+	 * @generated
+	 */
+	MonoValuedNodeFeatureMapNonContainment createMonoValuedNodeFeatureMapNonContainment();
 
 	/**
 	 * Returns the package supported by this factory.
