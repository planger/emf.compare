--- conflicted
+++ resolved
@@ -1,5 +1,5 @@
 /**
- * Copyright (c) 2011, 2014 Obeo.
+ * Copyright (c) 2011, 2012 Obeo.
  * All rights reserved. This program and the accompanying materials
  * are made available under the terms of the Eclipse Public License v1.0
  * which accompanies this distribution, and is available at
@@ -85,12 +85,9 @@
 			case NodesPackage.NODE_FEATURE_MAP_CONTAINMENT: return createNodeFeatureMapContainment();
 			case NodesPackage.NODE_FEATURE_MAP_NON_CONTAINMENT: return createNodeFeatureMapNonContainment();
 			case NodesPackage.NODE_FEATURE_MAP_CONTAINMENT2: return createNodeFeatureMapContainment2();
-<<<<<<< HEAD
-			case NodesPackage.MONO_VALUED_NODE_FEATURE_MAP_NON_CONTAINMENT: return createMonoValuedNodeFeatureMapNonContainment();
-=======
 			case NodesPackage.NODE_SINGLE_VALUE_EENUM_ATTRIBUTE: return createNodeSingleValueEEnumAttribute();
 			case NodesPackage.NODE_MULTI_VALUE_EENUM_ATTRIBUTE: return createNodeMultiValueEEnumAttribute();
->>>>>>> 46df54f5
+			case NodesPackage.MONO_VALUED_NODE_FEATURE_MAP_NON_CONTAINMENT: return createMonoValuedNodeFeatureMapNonContainment();
 			default:
 				throw new IllegalArgumentException("The class '" + eClass.getName() + "' is not a valid classifier"); //$NON-NLS-1$ //$NON-NLS-2$
 		}
@@ -261,24 +258,29 @@
 	 * <!-- end-user-doc -->
 	 * @generated
 	 */
-<<<<<<< HEAD
+	public NodeSingleValueEEnumAttribute createNodeSingleValueEEnumAttribute() {
+		NodeSingleValueEEnumAttributeImpl nodeSingleValueEEnumAttribute = new NodeSingleValueEEnumAttributeImpl();
+		return nodeSingleValueEEnumAttribute;
+	}
+
+	/**
+	 * <!-- begin-user-doc -->
+	 * <!-- end-user-doc -->
+	 * @generated
+	 */
+	public NodeMultiValueEEnumAttribute createNodeMultiValueEEnumAttribute() {
+		NodeMultiValueEEnumAttributeImpl nodeMultiValueEEnumAttribute = new NodeMultiValueEEnumAttributeImpl();
+		return nodeMultiValueEEnumAttribute;
+	}
+
+	/**
+	 * <!-- begin-user-doc -->
+	 * <!-- end-user-doc -->
+	 * @generated
+	 */
 	public MonoValuedNodeFeatureMapNonContainment createMonoValuedNodeFeatureMapNonContainment() {
 		MonoValuedNodeFeatureMapNonContainmentImpl monoValuedNodeFeatureMapNonContainment = new MonoValuedNodeFeatureMapNonContainmentImpl();
 		return monoValuedNodeFeatureMapNonContainment;
-=======
-	public NodeSingleValueEEnumAttribute createNodeSingleValueEEnumAttribute() {
-		NodeSingleValueEEnumAttributeImpl nodeSingleValueEEnumAttribute = new NodeSingleValueEEnumAttributeImpl();
-		return nodeSingleValueEEnumAttribute;
-	}
-
-	/**
-	 * <!-- begin-user-doc -->
-	 * <!-- end-user-doc -->
-	 * @generated
-	 */
-	public NodeMultiValueEEnumAttribute createNodeMultiValueEEnumAttribute() {
-		NodeMultiValueEEnumAttributeImpl nodeMultiValueEEnumAttribute = new NodeMultiValueEEnumAttributeImpl();
-		return nodeMultiValueEEnumAttribute;
 	}
 
 	/**
@@ -299,7 +301,6 @@
 	 */
 	public String convertNodeEnumToString(EDataType eDataType, Object instanceValue) {
 		return instanceValue == null ? null : instanceValue.toString();
->>>>>>> 46df54f5
 	}
 
 	/**
