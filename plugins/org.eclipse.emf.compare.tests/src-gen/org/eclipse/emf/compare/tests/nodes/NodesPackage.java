--- conflicted
+++ resolved
@@ -1,5 +1,5 @@
 /**
- * Copyright (c) 2011, 2014 Obeo.
+ * Copyright (c) 2011, 2012 Obeo.
  * All rights reserved. This program and the accompanying materials
  * are made available under the terms of the Eclipse Public License v1.0
  * which accompanies this distribution, and is available at
@@ -758,9 +758,99 @@
 	 */
 	int NODE_FEATURE_MAP_CONTAINMENT2_FEATURE_COUNT = NODE_FEATURE_COUNT + 3;
 
-
-	/**
-<<<<<<< HEAD
+	/**
+	 * The meta object id for the '{@link org.eclipse.emf.compare.tests.nodes.impl.NodeSingleValueEEnumAttributeImpl <em>Node Single Value EEnum Attribute</em>}' class.
+	 * <!-- begin-user-doc -->
+	 * <!-- end-user-doc -->
+	 * @see org.eclipse.emf.compare.tests.nodes.impl.NodeSingleValueEEnumAttributeImpl
+	 * @see org.eclipse.emf.compare.tests.nodes.impl.NodesPackageImpl#getNodeSingleValueEEnumAttribute()
+	 * @generated
+	 */
+	int NODE_SINGLE_VALUE_EENUM_ATTRIBUTE = 13;
+
+	/**
+	 * The feature id for the '<em><b>Name</b></em>' attribute.
+	 * <!-- begin-user-doc -->
+	 * <!-- end-user-doc -->
+	 * @generated
+	 * @ordered
+	 */
+	int NODE_SINGLE_VALUE_EENUM_ATTRIBUTE__NAME = NODE__NAME;
+
+	/**
+	 * The feature id for the '<em><b>Containment Ref1</b></em>' containment reference list.
+	 * <!-- begin-user-doc -->
+	 * <!-- end-user-doc -->
+	 * @generated
+	 * @ordered
+	 */
+	int NODE_SINGLE_VALUE_EENUM_ATTRIBUTE__CONTAINMENT_REF1 = NODE__CONTAINMENT_REF1;
+
+	/**
+	 * The feature id for the '<em><b>Singlevalue EEnum Attribute</b></em>' attribute.
+	 * <!-- begin-user-doc -->
+	 * <!-- end-user-doc -->
+	 * @generated
+	 * @ordered
+	 */
+	int NODE_SINGLE_VALUE_EENUM_ATTRIBUTE__SINGLEVALUE_EENUM_ATTRIBUTE = NODE_FEATURE_COUNT + 0;
+
+	/**
+	 * The number of structural features of the '<em>Node Single Value EEnum Attribute</em>' class.
+	 * <!-- begin-user-doc -->
+	 * <!-- end-user-doc -->
+	 * @generated
+	 * @ordered
+	 */
+	int NODE_SINGLE_VALUE_EENUM_ATTRIBUTE_FEATURE_COUNT = NODE_FEATURE_COUNT + 1;
+
+	/**
+	 * The meta object id for the '{@link org.eclipse.emf.compare.tests.nodes.impl.NodeMultiValueEEnumAttributeImpl <em>Node Multi Value EEnum Attribute</em>}' class.
+	 * <!-- begin-user-doc -->
+	 * <!-- end-user-doc -->
+	 * @see org.eclipse.emf.compare.tests.nodes.impl.NodeMultiValueEEnumAttributeImpl
+	 * @see org.eclipse.emf.compare.tests.nodes.impl.NodesPackageImpl#getNodeMultiValueEEnumAttribute()
+	 * @generated
+	 */
+	int NODE_MULTI_VALUE_EENUM_ATTRIBUTE = 14;
+
+	/**
+	 * The feature id for the '<em><b>Name</b></em>' attribute.
+	 * <!-- begin-user-doc -->
+	 * <!-- end-user-doc -->
+	 * @generated
+	 * @ordered
+	 */
+	int NODE_MULTI_VALUE_EENUM_ATTRIBUTE__NAME = NODE__NAME;
+
+	/**
+	 * The feature id for the '<em><b>Containment Ref1</b></em>' containment reference list.
+	 * <!-- begin-user-doc -->
+	 * <!-- end-user-doc -->
+	 * @generated
+	 * @ordered
+	 */
+	int NODE_MULTI_VALUE_EENUM_ATTRIBUTE__CONTAINMENT_REF1 = NODE__CONTAINMENT_REF1;
+
+	/**
+	 * The feature id for the '<em><b>Multi Value EEnum Attribute</b></em>' attribute list.
+	 * <!-- begin-user-doc -->
+	 * <!-- end-user-doc -->
+	 * @generated
+	 * @ordered
+	 */
+	int NODE_MULTI_VALUE_EENUM_ATTRIBUTE__MULTI_VALUE_EENUM_ATTRIBUTE = NODE_FEATURE_COUNT + 0;
+
+	/**
+	 * The number of structural features of the '<em>Node Multi Value EEnum Attribute</em>' class.
+	 * <!-- begin-user-doc -->
+	 * <!-- end-user-doc -->
+	 * @generated
+	 * @ordered
+	 */
+	int NODE_MULTI_VALUE_EENUM_ATTRIBUTE_FEATURE_COUNT = NODE_FEATURE_COUNT + 1;
+
+	/**
 	 * The meta object id for the '{@link org.eclipse.emf.compare.tests.nodes.impl.MonoValuedNodeFeatureMapNonContainmentImpl <em>Mono Valued Node Feature Map Non Containment</em>}' class.
 	 * <!-- begin-user-doc -->
 	 * <!-- end-user-doc -->
@@ -768,17 +858,7 @@
 	 * @see org.eclipse.emf.compare.tests.nodes.impl.NodesPackageImpl#getMonoValuedNodeFeatureMapNonContainment()
 	 * @generated
 	 */
-	int MONO_VALUED_NODE_FEATURE_MAP_NON_CONTAINMENT = 13;
-=======
-	 * The meta object id for the '{@link org.eclipse.emf.compare.tests.nodes.impl.NodeSingleValueEEnumAttributeImpl <em>Node Single Value EEnum Attribute</em>}' class.
-	 * <!-- begin-user-doc -->
-	 * <!-- end-user-doc -->
-	 * @see org.eclipse.emf.compare.tests.nodes.impl.NodeSingleValueEEnumAttributeImpl
-	 * @see org.eclipse.emf.compare.tests.nodes.impl.NodesPackageImpl#getNodeSingleValueEEnumAttribute()
-	 * @generated
-	 */
-	int NODE_SINGLE_VALUE_EENUM_ATTRIBUTE = 13;
->>>>>>> 46df54f5
+	int MONO_VALUED_NODE_FEATURE_MAP_NON_CONTAINMENT = 15;
 
 	/**
 	 * The feature id for the '<em><b>Name</b></em>' attribute.
@@ -787,11 +867,7 @@
 	 * @generated
 	 * @ordered
 	 */
-<<<<<<< HEAD
 	int MONO_VALUED_NODE_FEATURE_MAP_NON_CONTAINMENT__NAME = NODE__NAME;
-=======
-	int NODE_SINGLE_VALUE_EENUM_ATTRIBUTE__NAME = NODE__NAME;
->>>>>>> 46df54f5
 
 	/**
 	 * The feature id for the '<em><b>Containment Ref1</b></em>' containment reference list.
@@ -800,102 +876,43 @@
 	 * @generated
 	 * @ordered
 	 */
-<<<<<<< HEAD
 	int MONO_VALUED_NODE_FEATURE_MAP_NON_CONTAINMENT__CONTAINMENT_REF1 = NODE__CONTAINMENT_REF1;
 
 	/**
 	 * The feature id for the '<em><b>Mono Map</b></em>' attribute list.
-=======
-	int NODE_SINGLE_VALUE_EENUM_ATTRIBUTE__CONTAINMENT_REF1 = NODE__CONTAINMENT_REF1;
-
-	/**
-	 * The feature id for the '<em><b>Singlevalue EEnum Attribute</b></em>' attribute.
->>>>>>> 46df54f5
-	 * <!-- begin-user-doc -->
-	 * <!-- end-user-doc -->
-	 * @generated
-	 * @ordered
-	 */
-<<<<<<< HEAD
+	 * <!-- begin-user-doc -->
+	 * <!-- end-user-doc -->
+	 * @generated
+	 * @ordered
+	 */
 	int MONO_VALUED_NODE_FEATURE_MAP_NON_CONTAINMENT__MONO_MAP = NODE_FEATURE_COUNT + 0;
 
 	/**
 	 * The feature id for the '<em><b>First Mono Key</b></em>' reference.
-=======
-	int NODE_SINGLE_VALUE_EENUM_ATTRIBUTE__SINGLEVALUE_EENUM_ATTRIBUTE = NODE_FEATURE_COUNT + 0;
-
-	/**
-	 * The number of structural features of the '<em>Node Single Value EEnum Attribute</em>' class.
->>>>>>> 46df54f5
-	 * <!-- begin-user-doc -->
-	 * <!-- end-user-doc -->
-	 * @generated
-	 * @ordered
-	 */
-<<<<<<< HEAD
+	 * <!-- begin-user-doc -->
+	 * <!-- end-user-doc -->
+	 * @generated
+	 * @ordered
+	 */
 	int MONO_VALUED_NODE_FEATURE_MAP_NON_CONTAINMENT__FIRST_MONO_KEY = NODE_FEATURE_COUNT + 1;
 
 	/**
 	 * The feature id for the '<em><b>Second Mono Key</b></em>' reference.
-=======
-	int NODE_SINGLE_VALUE_EENUM_ATTRIBUTE_FEATURE_COUNT = NODE_FEATURE_COUNT + 1;
-
-	/**
-	 * The meta object id for the '{@link org.eclipse.emf.compare.tests.nodes.impl.NodeMultiValueEEnumAttributeImpl <em>Node Multi Value EEnum Attribute</em>}' class.
-	 * <!-- begin-user-doc -->
-	 * <!-- end-user-doc -->
-	 * @see org.eclipse.emf.compare.tests.nodes.impl.NodeMultiValueEEnumAttributeImpl
-	 * @see org.eclipse.emf.compare.tests.nodes.impl.NodesPackageImpl#getNodeMultiValueEEnumAttribute()
-	 * @generated
-	 */
-	int NODE_MULTI_VALUE_EENUM_ATTRIBUTE = 14;
-
-	/**
-	 * The feature id for the '<em><b>Name</b></em>' attribute.
-	 * <!-- begin-user-doc -->
-	 * <!-- end-user-doc -->
-	 * @generated
-	 * @ordered
-	 */
-	int NODE_MULTI_VALUE_EENUM_ATTRIBUTE__NAME = NODE__NAME;
-
-	/**
-	 * The feature id for the '<em><b>Containment Ref1</b></em>' containment reference list.
->>>>>>> 46df54f5
-	 * <!-- begin-user-doc -->
-	 * <!-- end-user-doc -->
-	 * @generated
-	 * @ordered
-	 */
-<<<<<<< HEAD
+	 * <!-- begin-user-doc -->
+	 * <!-- end-user-doc -->
+	 * @generated
+	 * @ordered
+	 */
 	int MONO_VALUED_NODE_FEATURE_MAP_NON_CONTAINMENT__SECOND_MONO_KEY = NODE_FEATURE_COUNT + 2;
 
 	/**
 	 * The number of structural features of the '<em>Mono Valued Node Feature Map Non Containment</em>' class.
-=======
-	int NODE_MULTI_VALUE_EENUM_ATTRIBUTE__CONTAINMENT_REF1 = NODE__CONTAINMENT_REF1;
-
-	/**
-	 * The feature id for the '<em><b>Multi Value EEnum Attribute</b></em>' attribute list.
->>>>>>> 46df54f5
-	 * <!-- begin-user-doc -->
-	 * <!-- end-user-doc -->
-	 * @generated
-	 * @ordered
-	 */
-<<<<<<< HEAD
+	 * <!-- begin-user-doc -->
+	 * <!-- end-user-doc -->
+	 * @generated
+	 * @ordered
+	 */
 	int MONO_VALUED_NODE_FEATURE_MAP_NON_CONTAINMENT_FEATURE_COUNT = NODE_FEATURE_COUNT + 3;
-=======
-	int NODE_MULTI_VALUE_EENUM_ATTRIBUTE__MULTI_VALUE_EENUM_ATTRIBUTE = NODE_FEATURE_COUNT + 0;
-
-	/**
-	 * The number of structural features of the '<em>Node Multi Value EEnum Attribute</em>' class.
-	 * <!-- begin-user-doc -->
-	 * <!-- end-user-doc -->
-	 * @generated
-	 * @ordered
-	 */
-	int NODE_MULTI_VALUE_EENUM_ATTRIBUTE_FEATURE_COUNT = NODE_FEATURE_COUNT + 1;
 
 	/**
 	 * The meta object id for the '{@link org.eclipse.emf.compare.tests.nodes.NodeEnum <em>Node Enum</em>}' enum.
@@ -905,9 +922,8 @@
 	 * @see org.eclipse.emf.compare.tests.nodes.impl.NodesPackageImpl#getNodeEnum()
 	 * @generated
 	 */
-	int NODE_ENUM = 15;
-
->>>>>>> 46df54f5
+	int NODE_ENUM = 16;
+
 
 	/**
 	 * Returns the meta object for class '{@link org.eclipse.emf.compare.tests.nodes.Node <em>Node</em>}'.
@@ -1304,7 +1320,48 @@
 	EReference getNodeFeatureMapContainment2_Single();
 
 	/**
-<<<<<<< HEAD
+	 * Returns the meta object for class '{@link org.eclipse.emf.compare.tests.nodes.NodeSingleValueEEnumAttribute <em>Node Single Value EEnum Attribute</em>}'.
+	 * <!-- begin-user-doc -->
+	 * <!-- end-user-doc -->
+	 * @return the meta object for class '<em>Node Single Value EEnum Attribute</em>'.
+	 * @see org.eclipse.emf.compare.tests.nodes.NodeSingleValueEEnumAttribute
+	 * @generated
+	 */
+	EClass getNodeSingleValueEEnumAttribute();
+
+	/**
+	 * Returns the meta object for the attribute '{@link org.eclipse.emf.compare.tests.nodes.NodeSingleValueEEnumAttribute#getSinglevalueEEnumAttribute <em>Singlevalue EEnum Attribute</em>}'.
+	 * <!-- begin-user-doc -->
+	 * <!-- end-user-doc -->
+	 * @return the meta object for the attribute '<em>Singlevalue EEnum Attribute</em>'.
+	 * @see org.eclipse.emf.compare.tests.nodes.NodeSingleValueEEnumAttribute#getSinglevalueEEnumAttribute()
+	 * @see #getNodeSingleValueEEnumAttribute()
+	 * @generated
+	 */
+	EAttribute getNodeSingleValueEEnumAttribute_SinglevalueEEnumAttribute();
+
+	/**
+	 * Returns the meta object for class '{@link org.eclipse.emf.compare.tests.nodes.NodeMultiValueEEnumAttribute <em>Node Multi Value EEnum Attribute</em>}'.
+	 * <!-- begin-user-doc -->
+	 * <!-- end-user-doc -->
+	 * @return the meta object for class '<em>Node Multi Value EEnum Attribute</em>'.
+	 * @see org.eclipse.emf.compare.tests.nodes.NodeMultiValueEEnumAttribute
+	 * @generated
+	 */
+	EClass getNodeMultiValueEEnumAttribute();
+
+	/**
+	 * Returns the meta object for the attribute list '{@link org.eclipse.emf.compare.tests.nodes.NodeMultiValueEEnumAttribute#getMultiValueEEnumAttribute <em>Multi Value EEnum Attribute</em>}'.
+	 * <!-- begin-user-doc -->
+	 * <!-- end-user-doc -->
+	 * @return the meta object for the attribute list '<em>Multi Value EEnum Attribute</em>'.
+	 * @see org.eclipse.emf.compare.tests.nodes.NodeMultiValueEEnumAttribute#getMultiValueEEnumAttribute()
+	 * @see #getNodeMultiValueEEnumAttribute()
+	 * @generated
+	 */
+	EAttribute getNodeMultiValueEEnumAttribute_MultiValueEEnumAttribute();
+
+	/**
 	 * Returns the meta object for class '{@link org.eclipse.emf.compare.tests.nodes.MonoValuedNodeFeatureMapNonContainment <em>Mono Valued Node Feature Map Non Containment</em>}'.
 	 * <!-- begin-user-doc -->
 	 * <!-- end-user-doc -->
@@ -1346,47 +1403,6 @@
 	 * @generated
 	 */
 	EReference getMonoValuedNodeFeatureMapNonContainment_SecondMonoKey();
-=======
-	 * Returns the meta object for class '{@link org.eclipse.emf.compare.tests.nodes.NodeSingleValueEEnumAttribute <em>Node Single Value EEnum Attribute</em>}'.
-	 * <!-- begin-user-doc -->
-	 * <!-- end-user-doc -->
-	 * @return the meta object for class '<em>Node Single Value EEnum Attribute</em>'.
-	 * @see org.eclipse.emf.compare.tests.nodes.NodeSingleValueEEnumAttribute
-	 * @generated
-	 */
-	EClass getNodeSingleValueEEnumAttribute();
-
-	/**
-	 * Returns the meta object for the attribute '{@link org.eclipse.emf.compare.tests.nodes.NodeSingleValueEEnumAttribute#getSinglevalueEEnumAttribute <em>Singlevalue EEnum Attribute</em>}'.
-	 * <!-- begin-user-doc -->
-	 * <!-- end-user-doc -->
-	 * @return the meta object for the attribute '<em>Singlevalue EEnum Attribute</em>'.
-	 * @see org.eclipse.emf.compare.tests.nodes.NodeSingleValueEEnumAttribute#getSinglevalueEEnumAttribute()
-	 * @see #getNodeSingleValueEEnumAttribute()
-	 * @generated
-	 */
-	EAttribute getNodeSingleValueEEnumAttribute_SinglevalueEEnumAttribute();
-
-	/**
-	 * Returns the meta object for class '{@link org.eclipse.emf.compare.tests.nodes.NodeMultiValueEEnumAttribute <em>Node Multi Value EEnum Attribute</em>}'.
-	 * <!-- begin-user-doc -->
-	 * <!-- end-user-doc -->
-	 * @return the meta object for class '<em>Node Multi Value EEnum Attribute</em>'.
-	 * @see org.eclipse.emf.compare.tests.nodes.NodeMultiValueEEnumAttribute
-	 * @generated
-	 */
-	EClass getNodeMultiValueEEnumAttribute();
-
-	/**
-	 * Returns the meta object for the attribute list '{@link org.eclipse.emf.compare.tests.nodes.NodeMultiValueEEnumAttribute#getMultiValueEEnumAttribute <em>Multi Value EEnum Attribute</em>}'.
-	 * <!-- begin-user-doc -->
-	 * <!-- end-user-doc -->
-	 * @return the meta object for the attribute list '<em>Multi Value EEnum Attribute</em>'.
-	 * @see org.eclipse.emf.compare.tests.nodes.NodeMultiValueEEnumAttribute#getMultiValueEEnumAttribute()
-	 * @see #getNodeMultiValueEEnumAttribute()
-	 * @generated
-	 */
-	EAttribute getNodeMultiValueEEnumAttribute_MultiValueEEnumAttribute();
 
 	/**
 	 * Returns the meta object for enum '{@link org.eclipse.emf.compare.tests.nodes.NodeEnum <em>Node Enum</em>}'.
@@ -1397,7 +1413,6 @@
 	 * @generated
 	 */
 	EEnum getNodeEnum();
->>>>>>> 46df54f5
 
 	/**
 	 * Returns the factory that creates the instances of the model.
@@ -1744,7 +1759,42 @@
 		EReference NODE_FEATURE_MAP_CONTAINMENT2__SINGLE = eINSTANCE.getNodeFeatureMapContainment2_Single();
 
 		/**
-<<<<<<< HEAD
+		 * The meta object literal for the '{@link org.eclipse.emf.compare.tests.nodes.impl.NodeSingleValueEEnumAttributeImpl <em>Node Single Value EEnum Attribute</em>}' class.
+		 * <!-- begin-user-doc -->
+		 * <!-- end-user-doc -->
+		 * @see org.eclipse.emf.compare.tests.nodes.impl.NodeSingleValueEEnumAttributeImpl
+		 * @see org.eclipse.emf.compare.tests.nodes.impl.NodesPackageImpl#getNodeSingleValueEEnumAttribute()
+		 * @generated
+		 */
+		EClass NODE_SINGLE_VALUE_EENUM_ATTRIBUTE = eINSTANCE.getNodeSingleValueEEnumAttribute();
+
+		/**
+		 * The meta object literal for the '<em><b>Singlevalue EEnum Attribute</b></em>' attribute feature.
+		 * <!-- begin-user-doc -->
+		 * <!-- end-user-doc -->
+		 * @generated
+		 */
+		EAttribute NODE_SINGLE_VALUE_EENUM_ATTRIBUTE__SINGLEVALUE_EENUM_ATTRIBUTE = eINSTANCE.getNodeSingleValueEEnumAttribute_SinglevalueEEnumAttribute();
+
+		/**
+		 * The meta object literal for the '{@link org.eclipse.emf.compare.tests.nodes.impl.NodeMultiValueEEnumAttributeImpl <em>Node Multi Value EEnum Attribute</em>}' class.
+		 * <!-- begin-user-doc -->
+		 * <!-- end-user-doc -->
+		 * @see org.eclipse.emf.compare.tests.nodes.impl.NodeMultiValueEEnumAttributeImpl
+		 * @see org.eclipse.emf.compare.tests.nodes.impl.NodesPackageImpl#getNodeMultiValueEEnumAttribute()
+		 * @generated
+		 */
+		EClass NODE_MULTI_VALUE_EENUM_ATTRIBUTE = eINSTANCE.getNodeMultiValueEEnumAttribute();
+
+		/**
+		 * The meta object literal for the '<em><b>Multi Value EEnum Attribute</b></em>' attribute list feature.
+		 * <!-- begin-user-doc -->
+		 * <!-- end-user-doc -->
+		 * @generated
+		 */
+		EAttribute NODE_MULTI_VALUE_EENUM_ATTRIBUTE__MULTI_VALUE_EENUM_ATTRIBUTE = eINSTANCE.getNodeMultiValueEEnumAttribute_MultiValueEEnumAttribute();
+
+		/**
 		 * The meta object literal for the '{@link org.eclipse.emf.compare.tests.nodes.impl.MonoValuedNodeFeatureMapNonContainmentImpl <em>Mono Valued Node Feature Map Non Containment</em>}' class.
 		 * <!-- begin-user-doc -->
 		 * <!-- end-user-doc -->
@@ -1756,24 +1806,10 @@
 
 		/**
 		 * The meta object literal for the '<em><b>Mono Map</b></em>' attribute list feature.
-=======
-		 * The meta object literal for the '{@link org.eclipse.emf.compare.tests.nodes.impl.NodeSingleValueEEnumAttributeImpl <em>Node Single Value EEnum Attribute</em>}' class.
-		 * <!-- begin-user-doc -->
-		 * <!-- end-user-doc -->
-		 * @see org.eclipse.emf.compare.tests.nodes.impl.NodeSingleValueEEnumAttributeImpl
-		 * @see org.eclipse.emf.compare.tests.nodes.impl.NodesPackageImpl#getNodeSingleValueEEnumAttribute()
-		 * @generated
-		 */
-		EClass NODE_SINGLE_VALUE_EENUM_ATTRIBUTE = eINSTANCE.getNodeSingleValueEEnumAttribute();
-
-		/**
-		 * The meta object literal for the '<em><b>Singlevalue EEnum Attribute</b></em>' attribute feature.
->>>>>>> 46df54f5
-		 * <!-- begin-user-doc -->
-		 * <!-- end-user-doc -->
-		 * @generated
-		 */
-<<<<<<< HEAD
+		 * <!-- begin-user-doc -->
+		 * <!-- end-user-doc -->
+		 * @generated
+		 */
 		EAttribute MONO_VALUED_NODE_FEATURE_MAP_NON_CONTAINMENT__MONO_MAP = eINSTANCE.getMonoValuedNodeFeatureMapNonContainment_MonoMap();
 
 		/**
@@ -1786,30 +1822,11 @@
 
 		/**
 		 * The meta object literal for the '<em><b>Second Mono Key</b></em>' reference feature.
-=======
-		EAttribute NODE_SINGLE_VALUE_EENUM_ATTRIBUTE__SINGLEVALUE_EENUM_ATTRIBUTE = eINSTANCE.getNodeSingleValueEEnumAttribute_SinglevalueEEnumAttribute();
-
-		/**
-		 * The meta object literal for the '{@link org.eclipse.emf.compare.tests.nodes.impl.NodeMultiValueEEnumAttributeImpl <em>Node Multi Value EEnum Attribute</em>}' class.
-		 * <!-- begin-user-doc -->
-		 * <!-- end-user-doc -->
-		 * @see org.eclipse.emf.compare.tests.nodes.impl.NodeMultiValueEEnumAttributeImpl
-		 * @see org.eclipse.emf.compare.tests.nodes.impl.NodesPackageImpl#getNodeMultiValueEEnumAttribute()
-		 * @generated
-		 */
-		EClass NODE_MULTI_VALUE_EENUM_ATTRIBUTE = eINSTANCE.getNodeMultiValueEEnumAttribute();
-
-		/**
-		 * The meta object literal for the '<em><b>Multi Value EEnum Attribute</b></em>' attribute list feature.
->>>>>>> 46df54f5
-		 * <!-- begin-user-doc -->
-		 * <!-- end-user-doc -->
-		 * @generated
-		 */
-<<<<<<< HEAD
+		 * <!-- begin-user-doc -->
+		 * <!-- end-user-doc -->
+		 * @generated
+		 */
 		EReference MONO_VALUED_NODE_FEATURE_MAP_NON_CONTAINMENT__SECOND_MONO_KEY = eINSTANCE.getMonoValuedNodeFeatureMapNonContainment_SecondMonoKey();
-=======
-		EAttribute NODE_MULTI_VALUE_EENUM_ATTRIBUTE__MULTI_VALUE_EENUM_ATTRIBUTE = eINSTANCE.getNodeMultiValueEEnumAttribute_MultiValueEEnumAttribute();
 
 		/**
 		 * The meta object literal for the '{@link org.eclipse.emf.compare.tests.nodes.NodeEnum <em>Node Enum</em>}' enum.
@@ -1820,7 +1837,6 @@
 		 * @generated
 		 */
 		EEnum NODE_ENUM = eINSTANCE.getNodeEnum();
->>>>>>> 46df54f5
 
 	}
 
