/**
 * Copyright (c) 2011, 2014 Obeo.
 * All rights reserved. This program and the accompanying materials
 * are made available under the terms of the Eclipse Public License v1.0
 * which accompanies this distribution, and is available at
 * http://www.eclipse.org/legal/epl-v10.html
 * 
 * Contributors:
 *     Obeo - initial API and implementation
 */
package org.eclipse.emf.compare.tests.nodes.util;

import org.eclipse.emf.common.notify.Adapter;
import org.eclipse.emf.common.notify.Notifier;

import org.eclipse.emf.common.notify.impl.AdapterFactoryImpl;

import org.eclipse.emf.compare.tests.nodes.*;

import org.eclipse.emf.ecore.EObject;

/**
 * <!-- begin-user-doc -->
 * The <b>Adapter Factory</b> for the model.
 * It provides an adapter <code>createXXX</code> method for each class of the model.
 * <!-- end-user-doc -->
 * @see org.eclipse.emf.compare.tests.nodes.NodesPackage
 * @generated
 */
public class NodesAdapterFactory extends AdapterFactoryImpl {
	/**
	 * <!-- begin-user-doc -->
	 * <!-- end-user-doc -->
	 * @generated
	 */
	public static final String copyright = "Copyright (c) 2011, 2012 Obeo.\r\nAll rights reserved. This program and the accompanying materials\r\nare made available under the terms of the Eclipse Public License v1.0\r\nwhich accompanies this distribution, and is available at\r\nhttp://www.eclipse.org/legal/epl-v10.html\r\n\r\nContributors:\r\n    Obeo - initial API and implementation"; //$NON-NLS-1$

	/**
	 * The cached model package.
	 * <!-- begin-user-doc -->
	 * <!-- end-user-doc -->
	 * @generated
	 */
	protected static NodesPackage modelPackage;

	/**
	 * Creates an instance of the adapter factory.
	 * <!-- begin-user-doc -->
	 * <!-- end-user-doc -->
	 * @generated
	 */
	public NodesAdapterFactory() {
		if (modelPackage == null) {
			modelPackage = NodesPackage.eINSTANCE;
		}
	}

	/**
	 * Returns whether this factory is applicable for the type of the object.
	 * <!-- begin-user-doc -->
	 * This implementation returns <code>true</code> if the object is either the model's package or is an instance object of the model.
	 * <!-- end-user-doc -->
	 * @return whether this factory is applicable for the type of the object.
	 * @generated
	 */
	@Override
	public boolean isFactoryForType(Object object) {
		if (object == modelPackage) {
			return true;
		}
		if (object instanceof EObject) {
			return ((EObject)object).eClass().getEPackage() == modelPackage;
		}
		return false;
	}

	/**
	 * The switch that delegates to the <code>createXXX</code> methods.
	 * <!-- begin-user-doc -->
	 * <!-- end-user-doc -->
	 * @generated
	 */
	protected NodesSwitch<Adapter> modelSwitch =
		new NodesSwitch<Adapter>() {
			@Override
			public Adapter caseNode(Node object) {
				return createNodeAdapter();
			}
			@Override
			public Adapter caseNodeMultipleContainment(NodeMultipleContainment object) {
				return createNodeMultipleContainmentAdapter();
			}
			@Override
			public Adapter caseNodeSingleValueContainment(NodeSingleValueContainment object) {
				return createNodeSingleValueContainmentAdapter();
			}
			@Override
			public Adapter caseNodeSingleValueAttribute(NodeSingleValueAttribute object) {
				return createNodeSingleValueAttributeAdapter();
			}
			@Override
			public Adapter caseNodeMultiValuedAttribute(NodeMultiValuedAttribute object) {
				return createNodeMultiValuedAttributeAdapter();
			}
			@Override
			public Adapter caseNodeSingleValueReference(NodeSingleValueReference object) {
				return createNodeSingleValueReferenceAdapter();
			}
			@Override
			public Adapter caseNodeMultiValueReference(NodeMultiValueReference object) {
				return createNodeMultiValueReferenceAdapter();
			}
			@Override
			public Adapter caseNodeOppositeRefOneToOne(NodeOppositeRefOneToOne object) {
				return createNodeOppositeRefOneToOneAdapter();
			}
			@Override
			public Adapter caseNodeOppositeRefOneToMany(NodeOppositeRefOneToMany object) {
				return createNodeOppositeRefOneToManyAdapter();
			}
			@Override
			public Adapter caseNodeOppositeRefManyToMany(NodeOppositeRefManyToMany object) {
				return createNodeOppositeRefManyToManyAdapter();
			}
			@Override
			public Adapter caseNodeFeatureMapContainment(NodeFeatureMapContainment object) {
				return createNodeFeatureMapContainmentAdapter();
			}
			@Override
			public Adapter caseNodeFeatureMapNonContainment(NodeFeatureMapNonContainment object) {
				return createNodeFeatureMapNonContainmentAdapter();
			}
			@Override
			public Adapter caseNodeFeatureMapContainment2(NodeFeatureMapContainment2 object) {
				return createNodeFeatureMapContainment2Adapter();
			}
			@Override
<<<<<<< HEAD
			public Adapter caseMonoValuedNodeFeatureMapNonContainment(MonoValuedNodeFeatureMapNonContainment object) {
				return createMonoValuedNodeFeatureMapNonContainmentAdapter();
=======
			public Adapter caseNodeSingleValueEEnumAttribute(NodeSingleValueEEnumAttribute object) {
				return createNodeSingleValueEEnumAttributeAdapter();
			}
			@Override
			public Adapter caseNodeMultiValueEEnumAttribute(NodeMultiValueEEnumAttribute object) {
				return createNodeMultiValueEEnumAttributeAdapter();
>>>>>>> 46df54f5
			}
			@Override
			public Adapter defaultCase(EObject object) {
				return createEObjectAdapter();
			}
		};

	/**
	 * Creates an adapter for the <code>target</code>.
	 * <!-- begin-user-doc -->
	 * <!-- end-user-doc -->
	 * @param target the object to adapt.
	 * @return the adapter for the <code>target</code>.
	 * @generated
	 */
	@Override
	public Adapter createAdapter(Notifier target) {
		return modelSwitch.doSwitch((EObject)target);
	}


	/**
	 * Creates a new adapter for an object of class '{@link org.eclipse.emf.compare.tests.nodes.Node <em>Node</em>}'.
	 * <!-- begin-user-doc -->
	 * This default implementation returns null so that we can easily ignore cases;
	 * it's useful to ignore a case when inheritance will catch all the cases anyway.
	 * <!-- end-user-doc -->
	 * @return the new adapter.
	 * @see org.eclipse.emf.compare.tests.nodes.Node
	 * @generated
	 */
	public Adapter createNodeAdapter() {
		return null;
	}

	/**
	 * Creates a new adapter for an object of class '{@link org.eclipse.emf.compare.tests.nodes.NodeMultipleContainment <em>Node Multiple Containment</em>}'.
	 * <!-- begin-user-doc -->
	 * This default implementation returns null so that we can easily ignore cases;
	 * it's useful to ignore a case when inheritance will catch all the cases anyway.
	 * <!-- end-user-doc -->
	 * @return the new adapter.
	 * @see org.eclipse.emf.compare.tests.nodes.NodeMultipleContainment
	 * @generated
	 */
	public Adapter createNodeMultipleContainmentAdapter() {
		return null;
	}

	/**
	 * Creates a new adapter for an object of class '{@link org.eclipse.emf.compare.tests.nodes.NodeSingleValueContainment <em>Node Single Value Containment</em>}'.
	 * <!-- begin-user-doc -->
	 * This default implementation returns null so that we can easily ignore cases;
	 * it's useful to ignore a case when inheritance will catch all the cases anyway.
	 * <!-- end-user-doc -->
	 * @return the new adapter.
	 * @see org.eclipse.emf.compare.tests.nodes.NodeSingleValueContainment
	 * @generated
	 */
	public Adapter createNodeSingleValueContainmentAdapter() {
		return null;
	}

	/**
	 * Creates a new adapter for an object of class '{@link org.eclipse.emf.compare.tests.nodes.NodeSingleValueAttribute <em>Node Single Value Attribute</em>}'.
	 * <!-- begin-user-doc -->
	 * This default implementation returns null so that we can easily ignore cases;
	 * it's useful to ignore a case when inheritance will catch all the cases anyway.
	 * <!-- end-user-doc -->
	 * @return the new adapter.
	 * @see org.eclipse.emf.compare.tests.nodes.NodeSingleValueAttribute
	 * @generated
	 */
	public Adapter createNodeSingleValueAttributeAdapter() {
		return null;
	}

	/**
	 * Creates a new adapter for an object of class '{@link org.eclipse.emf.compare.tests.nodes.NodeMultiValuedAttribute <em>Node Multi Valued Attribute</em>}'.
	 * <!-- begin-user-doc -->
	 * This default implementation returns null so that we can easily ignore cases;
	 * it's useful to ignore a case when inheritance will catch all the cases anyway.
	 * <!-- end-user-doc -->
	 * @return the new adapter.
	 * @see org.eclipse.emf.compare.tests.nodes.NodeMultiValuedAttribute
	 * @generated
	 */
	public Adapter createNodeMultiValuedAttributeAdapter() {
		return null;
	}

	/**
	 * Creates a new adapter for an object of class '{@link org.eclipse.emf.compare.tests.nodes.NodeSingleValueReference <em>Node Single Value Reference</em>}'.
	 * <!-- begin-user-doc -->
	 * This default implementation returns null so that we can easily ignore cases;
	 * it's useful to ignore a case when inheritance will catch all the cases anyway.
	 * <!-- end-user-doc -->
	 * @return the new adapter.
	 * @see org.eclipse.emf.compare.tests.nodes.NodeSingleValueReference
	 * @generated
	 */
	public Adapter createNodeSingleValueReferenceAdapter() {
		return null;
	}

	/**
	 * Creates a new adapter for an object of class '{@link org.eclipse.emf.compare.tests.nodes.NodeMultiValueReference <em>Node Multi Value Reference</em>}'.
	 * <!-- begin-user-doc -->
	 * This default implementation returns null so that we can easily ignore cases;
	 * it's useful to ignore a case when inheritance will catch all the cases anyway.
	 * <!-- end-user-doc -->
	 * @return the new adapter.
	 * @see org.eclipse.emf.compare.tests.nodes.NodeMultiValueReference
	 * @generated
	 */
	public Adapter createNodeMultiValueReferenceAdapter() {
		return null;
	}

	/**
	 * Creates a new adapter for an object of class '{@link org.eclipse.emf.compare.tests.nodes.NodeOppositeRefOneToOne <em>Node Opposite Ref One To One</em>}'.
	 * <!-- begin-user-doc -->
	 * This default implementation returns null so that we can easily ignore cases;
	 * it's useful to ignore a case when inheritance will catch all the cases anyway.
	 * <!-- end-user-doc -->
	 * @return the new adapter.
	 * @see org.eclipse.emf.compare.tests.nodes.NodeOppositeRefOneToOne
	 * @generated
	 */
	public Adapter createNodeOppositeRefOneToOneAdapter() {
		return null;
	}

	/**
	 * Creates a new adapter for an object of class '{@link org.eclipse.emf.compare.tests.nodes.NodeOppositeRefOneToMany <em>Node Opposite Ref One To Many</em>}'.
	 * <!-- begin-user-doc -->
	 * This default implementation returns null so that we can easily ignore cases;
	 * it's useful to ignore a case when inheritance will catch all the cases anyway.
	 * <!-- end-user-doc -->
	 * @return the new adapter.
	 * @see org.eclipse.emf.compare.tests.nodes.NodeOppositeRefOneToMany
	 * @generated
	 */
	public Adapter createNodeOppositeRefOneToManyAdapter() {
		return null;
	}

	/**
	 * Creates a new adapter for an object of class '{@link org.eclipse.emf.compare.tests.nodes.NodeOppositeRefManyToMany <em>Node Opposite Ref Many To Many</em>}'.
	 * <!-- begin-user-doc -->
	 * This default implementation returns null so that we can easily ignore cases;
	 * it's useful to ignore a case when inheritance will catch all the cases anyway.
	 * <!-- end-user-doc -->
	 * @return the new adapter.
	 * @see org.eclipse.emf.compare.tests.nodes.NodeOppositeRefManyToMany
	 * @generated
	 */
	public Adapter createNodeOppositeRefManyToManyAdapter() {
		return null;
	}

	/**
	 * Creates a new adapter for an object of class '{@link org.eclipse.emf.compare.tests.nodes.NodeFeatureMapContainment <em>Node Feature Map Containment</em>}'.
	 * <!-- begin-user-doc -->
	 * This default implementation returns null so that we can easily ignore cases;
	 * it's useful to ignore a case when inheritance will catch all the cases anyway.
	 * <!-- end-user-doc -->
	 * @return the new adapter.
	 * @see org.eclipse.emf.compare.tests.nodes.NodeFeatureMapContainment
	 * @generated
	 */
	public Adapter createNodeFeatureMapContainmentAdapter() {
		return null;
	}

	/**
	 * Creates a new adapter for an object of class '{@link org.eclipse.emf.compare.tests.nodes.NodeFeatureMapNonContainment <em>Node Feature Map Non Containment</em>}'.
	 * <!-- begin-user-doc -->
	 * This default implementation returns null so that we can easily ignore cases;
	 * it's useful to ignore a case when inheritance will catch all the cases anyway.
	 * <!-- end-user-doc -->
	 * @return the new adapter.
	 * @see org.eclipse.emf.compare.tests.nodes.NodeFeatureMapNonContainment
	 * @generated
	 */
	public Adapter createNodeFeatureMapNonContainmentAdapter() {
		return null;
	}

	/**
	 * Creates a new adapter for an object of class '{@link org.eclipse.emf.compare.tests.nodes.NodeFeatureMapContainment2 <em>Node Feature Map Containment2</em>}'.
	 * <!-- begin-user-doc -->
	 * This default implementation returns null so that we can easily ignore cases;
	 * it's useful to ignore a case when inheritance will catch all the cases anyway.
	 * <!-- end-user-doc -->
	 * @return the new adapter.
	 * @see org.eclipse.emf.compare.tests.nodes.NodeFeatureMapContainment2
	 * @generated
	 */
	public Adapter createNodeFeatureMapContainment2Adapter() {
		return null;
	}

	/**
<<<<<<< HEAD
	 * Creates a new adapter for an object of class '{@link org.eclipse.emf.compare.tests.nodes.MonoValuedNodeFeatureMapNonContainment <em>Mono Valued Node Feature Map Non Containment</em>}'.
=======
	 * Creates a new adapter for an object of class '{@link org.eclipse.emf.compare.tests.nodes.NodeSingleValueEEnumAttribute <em>Node Single Value EEnum Attribute</em>}'.
>>>>>>> 46df54f5
	 * <!-- begin-user-doc -->
	 * This default implementation returns null so that we can easily ignore cases;
	 * it's useful to ignore a case when inheritance will catch all the cases anyway.
	 * <!-- end-user-doc -->
	 * @return the new adapter.
<<<<<<< HEAD
	 * @see org.eclipse.emf.compare.tests.nodes.MonoValuedNodeFeatureMapNonContainment
	 * @generated
	 */
	public Adapter createMonoValuedNodeFeatureMapNonContainmentAdapter() {
=======
	 * @see org.eclipse.emf.compare.tests.nodes.NodeSingleValueEEnumAttribute
	 * @generated
	 */
	public Adapter createNodeSingleValueEEnumAttributeAdapter() {
		return null;
	}

	/**
	 * Creates a new adapter for an object of class '{@link org.eclipse.emf.compare.tests.nodes.NodeMultiValueEEnumAttribute <em>Node Multi Value EEnum Attribute</em>}'.
	 * <!-- begin-user-doc -->
	 * This default implementation returns null so that we can easily ignore cases;
	 * it's useful to ignore a case when inheritance will catch all the cases anyway.
	 * <!-- end-user-doc -->
	 * @return the new adapter.
	 * @see org.eclipse.emf.compare.tests.nodes.NodeMultiValueEEnumAttribute
	 * @generated
	 */
	public Adapter createNodeMultiValueEEnumAttributeAdapter() {
>>>>>>> 46df54f5
		return null;
	}

	/**
	 * Creates a new adapter for the default case.
	 * <!-- begin-user-doc -->
	 * This default implementation returns null.
	 * <!-- end-user-doc -->
	 * @return the new adapter.
	 * @generated
	 */
	public Adapter createEObjectAdapter() {
		return null;
	}

} //NodesAdapterFactory<|MERGE_RESOLUTION|>--- conflicted
+++ resolved
@@ -1,5 +1,5 @@
 /**
- * Copyright (c) 2011, 2014 Obeo.
+ * Copyright (c) 2011, 2012 Obeo.
  * All rights reserved. This program and the accompanying materials
  * are made available under the terms of the Eclipse Public License v1.0
  * which accompanies this distribution, and is available at
@@ -135,17 +135,16 @@
 				return createNodeFeatureMapContainment2Adapter();
 			}
 			@Override
-<<<<<<< HEAD
+			public Adapter caseNodeSingleValueEEnumAttribute(NodeSingleValueEEnumAttribute object) {
+				return createNodeSingleValueEEnumAttributeAdapter();
+			}
+			@Override
+			public Adapter caseNodeMultiValueEEnumAttribute(NodeMultiValueEEnumAttribute object) {
+				return createNodeMultiValueEEnumAttributeAdapter();
+			}
+			@Override
 			public Adapter caseMonoValuedNodeFeatureMapNonContainment(MonoValuedNodeFeatureMapNonContainment object) {
 				return createMonoValuedNodeFeatureMapNonContainmentAdapter();
-=======
-			public Adapter caseNodeSingleValueEEnumAttribute(NodeSingleValueEEnumAttribute object) {
-				return createNodeSingleValueEEnumAttributeAdapter();
-			}
-			@Override
-			public Adapter caseNodeMultiValueEEnumAttribute(NodeMultiValueEEnumAttribute object) {
-				return createNodeMultiValueEEnumAttributeAdapter();
->>>>>>> 46df54f5
 			}
 			@Override
 			public Adapter defaultCase(EObject object) {
@@ -350,41 +349,44 @@
 	}
 
 	/**
-<<<<<<< HEAD
+	 * Creates a new adapter for an object of class '{@link org.eclipse.emf.compare.tests.nodes.NodeSingleValueEEnumAttribute <em>Node Single Value EEnum Attribute</em>}'.
+	 * <!-- begin-user-doc -->
+	 * This default implementation returns null so that we can easily ignore cases;
+	 * it's useful to ignore a case when inheritance will catch all the cases anyway.
+	 * <!-- end-user-doc -->
+	 * @return the new adapter.
+	 * @see org.eclipse.emf.compare.tests.nodes.NodeSingleValueEEnumAttribute
+	 * @generated
+	 */
+	public Adapter createNodeSingleValueEEnumAttributeAdapter() {
+		return null;
+	}
+
+	/**
+	 * Creates a new adapter for an object of class '{@link org.eclipse.emf.compare.tests.nodes.NodeMultiValueEEnumAttribute <em>Node Multi Value EEnum Attribute</em>}'.
+	 * <!-- begin-user-doc -->
+	 * This default implementation returns null so that we can easily ignore cases;
+	 * it's useful to ignore a case when inheritance will catch all the cases anyway.
+	 * <!-- end-user-doc -->
+	 * @return the new adapter.
+	 * @see org.eclipse.emf.compare.tests.nodes.NodeMultiValueEEnumAttribute
+	 * @generated
+	 */
+	public Adapter createNodeMultiValueEEnumAttributeAdapter() {
+		return null;
+	}
+
+	/**
 	 * Creates a new adapter for an object of class '{@link org.eclipse.emf.compare.tests.nodes.MonoValuedNodeFeatureMapNonContainment <em>Mono Valued Node Feature Map Non Containment</em>}'.
-=======
-	 * Creates a new adapter for an object of class '{@link org.eclipse.emf.compare.tests.nodes.NodeSingleValueEEnumAttribute <em>Node Single Value EEnum Attribute</em>}'.
->>>>>>> 46df54f5
-	 * <!-- begin-user-doc -->
-	 * This default implementation returns null so that we can easily ignore cases;
-	 * it's useful to ignore a case when inheritance will catch all the cases anyway.
-	 * <!-- end-user-doc -->
-	 * @return the new adapter.
-<<<<<<< HEAD
+	 * <!-- begin-user-doc -->
+	 * This default implementation returns null so that we can easily ignore cases;
+	 * it's useful to ignore a case when inheritance will catch all the cases anyway.
+	 * <!-- end-user-doc -->
+	 * @return the new adapter.
 	 * @see org.eclipse.emf.compare.tests.nodes.MonoValuedNodeFeatureMapNonContainment
 	 * @generated
 	 */
 	public Adapter createMonoValuedNodeFeatureMapNonContainmentAdapter() {
-=======
-	 * @see org.eclipse.emf.compare.tests.nodes.NodeSingleValueEEnumAttribute
-	 * @generated
-	 */
-	public Adapter createNodeSingleValueEEnumAttributeAdapter() {
-		return null;
-	}
-
-	/**
-	 * Creates a new adapter for an object of class '{@link org.eclipse.emf.compare.tests.nodes.NodeMultiValueEEnumAttribute <em>Node Multi Value EEnum Attribute</em>}'.
-	 * <!-- begin-user-doc -->
-	 * This default implementation returns null so that we can easily ignore cases;
-	 * it's useful to ignore a case when inheritance will catch all the cases anyway.
-	 * <!-- end-user-doc -->
-	 * @return the new adapter.
-	 * @see org.eclipse.emf.compare.tests.nodes.NodeMultiValueEEnumAttribute
-	 * @generated
-	 */
-	public Adapter createNodeMultiValueEEnumAttributeAdapter() {
->>>>>>> 46df54f5
 		return null;
 	}
 
